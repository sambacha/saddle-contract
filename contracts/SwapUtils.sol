pragma solidity 0.6.12;

import "@openzeppelin/contracts/math/SafeMath.sol";
import "@openzeppelin/contracts/token/ERC20/SafeERC20.sol";
import "./LPToken.sol";
import "./MathUtils.sol";

/**
 * @title SwapUtils library
 * @notice A library to be used within Swap.sol. Contains functions responsible for custody and AMM functionalities.
 * @dev Contracts relying on this library must initialize SwapUtils.Swap struct then use this library
 * for SwapUtils.Swap struct. Note that this library contains both functions called by users and admins.
 * Admin functions should be protected within contracts using this library.
 */
library SwapUtils {
    using SafeERC20 for IERC20;
    using SafeMath for uint256;
    using MathUtils for uint256;

    /*** EVENTS ***/

    event TokenSwap(
        address indexed buyer,
        uint256 tokensSold,
        uint256 tokensBought,
        uint128 soldId,
        uint128 boughtId
    );
    event AddLiquidity(
        address indexed provider,
        uint256[] tokenAmounts,
        uint256[] fees,
        uint256 invariant,
        uint256 lpTokenSupply
    );
    event RemoveLiquidity(
        address indexed provider,
        uint256[] tokenAmounts,
        uint256 lpTokenSupply
    );
    event RemoveLiquidityOne(
        address indexed provider,
        uint256 lpTokenAmount,
        uint256 lpTokenSupply,
        uint256 boughtId,
        uint256 tokensBought
    );
    event RemoveLiquidityImbalance(
        address indexed provider,
        uint256[] tokenAmounts,
        uint256[] fees,
        uint256 invariant,
        uint256 lpTokenSupply
    );
    event NewAdminFee(uint256 newAdminFee);
    event NewSwapFee(uint256 newSwapFee);
    event NewWithdrawFee(uint256 newWithdrawFee);
    event RampA(
        uint256 oldA,
        uint256 newA,
        uint256 initialTime,
        uint256 futureTime
    );
    event StopRampA(uint256 currentA, uint256 time);

    struct Swap {
        // variables around the ramp management of A,
        // the amplification coefficient * n * (n - 1)
        // see https://www.curve.fi/stableswap-paper.pdf for details
        uint256 initialA;
        uint256 futureA;
        uint256 initialATime;
        uint256 futureATime;
        // fee calculation
        uint256 swapFee;
        uint256 adminFee;
        uint256 defaultWithdrawFee;
        LPToken lpToken;
        // contract references for all tokens being pooled
        IERC20[] pooledTokens;
        // multipliers for each pooled token's precision to get to POOL_PRECISION_DECIMALS
        // for example, TBTC has 18 decimals, so the multiplier should be 1. WBTC
        // has 8, so the multiplier should be 10 ** 18 / 10 ** 8 => 10 ** 10
        uint256[] tokenPrecisionMultipliers;
        // the pool balance of each token, in the token's precision
        // the contract's actual token balance might differ
        uint256[] balances;
        mapping(address => uint256) depositTimestamp;
        mapping(address => uint256) withdrawFeeMultiplier;
    }

    // Struct storing variables used in calculations in the
    // calculateWithdrawOneTokenDY function to avoid stack too deep errors
    struct CalculateWithdrawOneTokenDYInfo {
        uint256 d0;
        uint256 d1;
        uint256 newY;
        uint256 feePerToken;
        uint256 preciseA;
    }

    // Struct storing variables used in calculation in addLiquidity function
    // to avoid stack too deep error
    struct AddLiquidityInfo {
        uint256 D0;
        uint256 D1;
        uint256 D2;
        uint256 preciseA;
    }

    // Struct storing variables used in calculation in removeLiquidityImbalance function
    // to avoid stack too deep error
    struct RemoveLiquidityImbalanceInfo {
        uint256 D0;
        uint256 D1;
        uint256 D2;
        uint256 preciseA;
    }

    // the precision all pools tokens will be converted to
    uint8 public constant POOL_PRECISION_DECIMALS = 18;

    // the denominator used to calculate admin and LP fees. For example, an
    // LP fee might be something like tradeAmount.mul(fee).div(FEE_DENOMINATOR)
    uint256 private constant FEE_DENOMINATOR = 10**10;

    // Max swap fee is 1% or 100bps of each swap
    uint256 public constant MAX_SWAP_FEE = 10**8;

    // Max adminFee is 100% of the swapFee
    // adminFee does not add additional fee on top of swapFee
    // Instead it takes a certain % of the swapFee. Therefore it has no impact on the
    // users but only on the earnings of LPs
    uint256 public constant MAX_ADMIN_FEE = 10**10;

    // Max withdrawFee is 1% of the value withdrawn
    // Fee will be redistributed to the LPs in the pool, rewarding
    // long term providers.
    uint256 public constant MAX_WITHDRAW_FEE = 10**8;

    // Constant value used as max loop limit
    uint256 private constant MAX_LOOP_LIMIT = 256;

    // Constant values used in ramping A calculations
    uint256 public constant A_PRECISION = 100;
    uint256 public constant MAX_A = 10**6;
    uint256 private constant MAX_A_CHANGE = 2;
    uint256 private constant MIN_RAMP_TIME = 14 days;

    /*** VIEW & PURE FUNCTIONS ***/

    /**
     * @notice Return A, the amplification coefficient * n * (n - 1)
     * @dev See the StableSwap paper for details
     * @param self Swap struct to read from
     * @return A parameter
     */
    function getA(Swap storage self) external view returns (uint256) {
        return _getA(self);
    }

    /**
     * @notice Return A, the amplification coefficient * n * (n - 1)
     * @dev See the StableSwap paper for details
     * @param self Swap struct to read from
     * @return A parameter
     */
    function _getA(Swap storage self) internal view returns (uint256) {
        return _getAPrecise(self).div(A_PRECISION);
    }

    /**
     * @notice Return A in its raw precision
     * @dev See the StableSwap paper for details
     * @param self Swap struct to read from
     * @return A parameter in its raw precision form
     */
    function getAPrecise(Swap storage self) external view returns (uint256) {
        return _getAPrecise(self);
    }

    /**
     * @notice Calculates and returns A based on the ramp settings
     * @dev See the StableSwap paper for details
     * @param self Swap struct to read from
     * @return A parameter in its raw precision form
     */
    function _getAPrecise(Swap storage self) internal view returns (uint256) {
<<<<<<< HEAD
        uint256 t1 = self.futureATime; // time when ramp is finished
        uint256 A1 = self.futureA;     // final A value when ramp is finished

        if (block.timestamp < t1) {
            uint256 t0 = self.initialATime; // time when ramp is started
            uint256 A0 = self.initialA;     // initial A value when ramp is started
            if (A1 > A0) {
                // A0 + (A1 - A0) * (block.timestamp - t0) / (t1 - t0)
                return A0.add(A1.sub(A0).mul(block.timestamp.sub(t0)).div(t1.sub(t0)));
=======
        uint256 t1 = self.futureATime;
        uint256 a1 = self.futureA;

        if (block.timestamp < t1) {
            uint256 t0 = self.initialATime;
            uint256 a0 = self.initialA;
            if (a1 > a0) {
                // a0 + (a1 - a0) * (block.timestamp - t0) / (t1 - t0)
                return
                    a0.add(
                        a1.sub(a0).mul(block.timestamp.sub(t0)).div(t1.sub(t0))
                    );
>>>>>>> f108f039
            } else {
                // a0 - (a0 - a1) * (block.timestamp - t0) / (t1 - t0)
                return
                    a0.sub(
                        a0.sub(a1).mul(block.timestamp.sub(t0)).div(t1.sub(t0))
                    );
            }
        } else {
            return a1;
        }
    }

    /**
     * @notice Retrieves the timestamp of last deposit made by the given address
     * @param self Swap struct to read from
     * @return timestamp of last deposit
     */
    function getDepositTimestamp(Swap storage self, address user)
        external
        view
        returns (uint256)
    {
        return self.depositTimestamp[user];
    }

    /**
     * @notice Calculate the dy, the amount of selected token that user receives and
     * the fee of withdrawing in one token
     * @param tokenAmount the amount to withdraw in the pool's precision
     * @param tokenIndex which token will be withdrawn
     * @param self Swap struct to read from
     * @return the amount of token user will receive and the associated fee
     */
    function calculateWithdrawOneToken(
        Swap storage self,
        uint256 tokenAmount,
        uint8 tokenIndex
    ) public view returns (uint256, uint256) {
        uint256 dy;
        uint256 newY;

        (dy, newY) = calculateWithdrawOneTokenDY(self, tokenIndex, tokenAmount);

        // dy_0 (without fees)
        // dy, dy_0 - dy
        return (
            dy,
            _xp(self)[tokenIndex]
                .sub(newY)
                .div(self.tokenPrecisionMultipliers[tokenIndex])
                .sub(dy)
        );
    }

    /**
     * @notice Calculate the dy of withdrawing in one token
     * @param self Swap struct to read from
     * @param tokenIndex which token will be withdrawn
     * @param tokenAmount the amount to withdraw in the pools precision
     * @return the d and the new y after withdrawing one token
     */
    function calculateWithdrawOneTokenDY(
        Swap storage self,
        uint8 tokenIndex,
        uint256 tokenAmount
    ) internal view returns (uint256, uint256) {
        require(
            tokenIndex < self.pooledTokens.length,
            "Token index out of range"
        );

        // Get the current D, then solve the stableswap invariant
        // y_i for D - tokenAmount
        uint256[] memory xp = _xp(self);
<<<<<<< HEAD
        CalculateWithdrawOneTokenDYInfo memory v = CalculateWithdrawOneTokenDYInfo(0, 0, 0, 0, 0);
        v.preciseA = _getAPrecise(self);
        v.D0 = getD(xp, v.preciseA);
        v.D1 = v.D0.sub(tokenAmount.mul(v.D0).div(self.lpToken.totalSupply()));
=======
        CalculateWithdrawOneTokenDYInfo memory v =
            CalculateWithdrawOneTokenDYInfo(0, 0, 0, 0);
        v.d0 = getD(xp, _getAPrecise(self));
        v.d1 = v.d0.sub(tokenAmount.mul(v.d0).div(self.lpToken.totalSupply()));
>>>>>>> f108f039

        require(
            tokenAmount <= xp[tokenIndex],
            "Cannot withdraw more than available"
        );

<<<<<<< HEAD
        v.newY = getYD(v.preciseA, tokenIndex, xp, v.D1);
=======
        v.newY = getYD(_getAPrecise(self), tokenIndex, xp, v.d1);
>>>>>>> f108f039

        uint256[] memory xpReduced = new uint256[](xp.length);

        v.feePerToken = _feePerToken(self);
        for (uint256 i = 0; i < self.pooledTokens.length; i++) {
            uint256 xpi = xp[i];
            // if i == tokenIndex, dxExpected = xp[i] * d1 / d0 - newY
            // else dxExpected = xp[i] - (xp[i] * d1 / d0)
            // xpReduced[i] -= dxExpected * fee / FEE_DENOMINATOR
            xpReduced[i] = xpi.sub(
                (
                    (i == tokenIndex)
                        ? xpi.mul(v.d1).div(v.d0).sub(v.newY)
                        : xpi.sub(xpi.mul(v.d1).div(v.d0))
                )
                    .mul(v.feePerToken)
                    .div(FEE_DENOMINATOR)
            );
        }

<<<<<<< HEAD
        uint256 dy = xpReduced[tokenIndex].sub(
            getYD(v.preciseA, tokenIndex, xpReduced, v.D1));
=======
        uint256 dy =
            xpReduced[tokenIndex].sub(
                getYD(_getAPrecise(self), tokenIndex, xpReduced, v.d1)
            );
>>>>>>> f108f039
        dy = dy.sub(1).div(self.tokenPrecisionMultipliers[tokenIndex]);

        return (dy, v.newY);
    }

    /**
     * @notice Calculate the price of a token in the pool with given
     * precision-adjusted balances and a particular D.
     *
     * @dev This is accomplished via solving the invariant iteratively.
     * See the StableSwap paper and Curve.fi implementation for further details.
     *
     * x_1**2 + x1 * (sum' - (A*n**n - 1) * D / (A * n**n)) = D ** (n + 1) / (n ** (2 * n) * prod' * A)
     * x_1**2 + b*x_1 = c
     * x_1 = (x_1**2 + c) / (2*x_1 + b)
     *
     * @param a the amplification coefficient * n * (n - 1). See the StableSwap paper for details.
     * @param tokenIndex Index of token we are calculating for.
     * @param xp a precision-adjusted set of pool balances. Array should be
     * the same cardinality as the pool.
     * @param d the stableswap invariant
     * @return the price of the token, in the same precision as in xp
     */
    function getYD(
        uint256 a,
        uint8 tokenIndex,
        uint256[] memory xp,
        uint256 d
    ) internal pure returns (uint256) {
        uint256 numTokens = xp.length;
        require(tokenIndex < numTokens, "Token not found");

        uint256 c = d;
        uint256 s;
        uint256 nA = a.mul(numTokens);

        for (uint256 i = 0; i < numTokens; i++) {
            if (i != tokenIndex) {
                s = s.add(xp[i]);
                c = c.mul(d).div(xp[i].mul(numTokens));
                // If we were to protect the division loss we would have to keep the denominator separate
                // and divide at the end. However this leads to overflow with large numTokens or/and D.
                // c = c * D * D * D * ... overflow!
            }
        }
<<<<<<< HEAD
        c = c.mul(D).mul(A_PRECISION).div(nA.mul(numTokens));
=======
        c = c.mul(d).div(nA.mul(numTokens).div(A_PRECISION));
>>>>>>> f108f039

        uint256 b = s.add(d.mul(A_PRECISION).div(nA));
        uint256 yPrev;
        uint256 y = d;
        for (uint256 i = 0; i < MAX_LOOP_LIMIT; i++) {
            yPrev = y;
            y = y.mul(y).add(c).div(y.mul(2).add(b).sub(d));
            if (y.within1(yPrev)) {
                break;
            }
        }
        return y;
    }

    /**
     * @notice Get D, the StableSwap invariant, based on a set of balances and a particular A.
     * @param xp a precision-adjusted set of pool balances. Array should be the same cardinality
     * as the pool.
     * @param a the amplification coefficient * n * (n - 1) in A_PRECISION.
     * See the StableSwap paper for details
     * @return the invariant, at the precision of the pool
     */
    function getD(uint256[] memory xp, uint256 a)
        internal
        pure
        returns (uint256)
    {
        uint256 numTokens = xp.length;
        uint256 s;
        for (uint256 i = 0; i < numTokens; i++) {
            s = s.add(xp[i]);
        }
        if (s == 0) {
            return 0;
        }

        uint256 prevD;
        uint256 d = s;
        uint256 nA = a.mul(numTokens);

        for (uint256 i = 0; i < MAX_LOOP_LIMIT; i++) {
            uint256 dP = d;
            for (uint256 j = 0; j < numTokens; j++) {
                dP = dP.mul(d).div(xp[j].mul(numTokens));
                // If we were to protect the division loss we would have to keep the denominator separate
                // and divide at the end. However this leads to overflow with large numTokens or/and D.
                // dP = dP * D * D * D * ... overflow!
            }
<<<<<<< HEAD
            prevD = D;
            D = nA.mul(s).div(A_PRECISION).add(dP.mul(numTokens)).mul(D).div(
                nA.sub(A_PRECISION).mul(D).div(A_PRECISION).add(numTokens.add(1).mul(dP)));
            if (D.within1(prevD)) {
                return D;
            }
        }

        // Convergence should occur in 4 loops or less. If this is reached, there may be something wrong
        // with the pool. If this were to occur repeatedly, LPs should withdraw via `removeLiquidity()`
        // function which does not rely on D.
        revert("D does not converge");
=======
            prevD = d;
            d = nA.mul(s).div(A_PRECISION).add(dP.mul(numTokens)).mul(d).div(
                nA.div(A_PRECISION).sub(1).mul(d).add(numTokens.add(1).mul(dP))
            );
            if (d.within1(prevD)) {
                break;
            }
        }
        return d;
>>>>>>> f108f039
    }

    /**
     * @notice Get D, the StableSwap invariant, based on self Swap struct
     * @param self Swap struct to read from
     * @return The invariant, at the precision of the pool
     */
    function getD(Swap storage self) internal view returns (uint256) {
        return getD(_xp(self), _getAPrecise(self));
    }

    /**
     * @notice Given a set of balances and precision multipliers, return the
     * precision-adjusted balances.
     *
     * @param balances an array of token balances, in their native precisions.
     * These should generally correspond with pooled tokens.
     *
     * @param precisionMultipliers an array of multipliers, corresponding to
     * the amounts in the balances array. When multiplied together they
     * should yield amounts at the pool's precision.
     *
     * @return an array of amounts "scaled" to the pool's precision
     */
    function _xp(
        uint256[] memory balances,
        uint256[] memory precisionMultipliers
    ) internal pure returns (uint256[] memory) {
        uint256 numTokens = balances.length;
        require(
            numTokens == precisionMultipliers.length,
            "Balances must map to token precision multipliers"
        );
        uint256[] memory xp = new uint256[](numTokens);
        for (uint256 i = 0; i < numTokens; i++) {
            xp[i] = balances[i].mul(precisionMultipliers[i]);
        }
        return xp;
    }

    /**
     * @notice Return the precision-adjusted balances of all tokens in the pool
<<<<<<< HEAD
     * @param self Swap struct to read from
     * @param _balances array of balances to scale
     * @return _balances array "scaled" to the pool's precision, allowing
=======
     * @param balances array of balances to scale
     * @return balances array "scaled" to the pool's precision, allowing
>>>>>>> f108f039
     * them to be more easily compared.
     */
    function _xp(Swap storage self, uint256[] memory balances)
        internal
        view
        returns (uint256[] memory)
    {
        return _xp(balances, self.tokenPrecisionMultipliers);
    }

    /**
     * @notice Return the precision-adjusted balances of all tokens in the pool
     * @param self Swap struct to read from
     * @return the pool balances "scaled" to the pool's precision, allowing
     * them to be more easily compared.
     */
    function _xp(Swap storage self) internal view returns (uint256[] memory) {
        return _xp(self.balances, self.tokenPrecisionMultipliers);
    }

    /**
     * @notice Get the virtual price, to help calculate profit
     * @param self Swap struct to read from
     * @return the virtual price, scaled to precision of POOL_PRECISION_DECIMALS
     */
    function getVirtualPrice(Swap storage self)
        external
        view
        returns (uint256)
    {
        uint256 d = getD(_xp(self), _getAPrecise(self));
        uint256 supply = self.lpToken.totalSupply();
        if (supply > 0) {
            return
                d.mul(10**uint256(ERC20(self.lpToken).decimals())).div(supply);
        }
        return 0;
    }

    /**
     * @notice Calculate the new balances of the tokens given the indexes of the token
     * that is swapped from (FROM) and the token that is swapped to (TO).
     * This function is used as a helper function to calculate how much TO token
     * the user should receive on swap.
     *
     * @param self Swap struct to read from
     * @param tokenIndexFrom index of FROM token
     * @param tokenIndexTo index of TO token
     * @param x the new total amount of FROM token
     * @param xp balances of the tokens in the pool
     * @return the amount of TO token that should remain in the pool
     */
    function getY(
        Swap storage self,
        uint8 tokenIndexFrom,
        uint8 tokenIndexTo,
        uint256 x,
        uint256[] memory xp
    ) internal view returns (uint256) {
        uint256 numTokens = self.pooledTokens.length;
        require(
            tokenIndexFrom != tokenIndexTo,
            "Can't compare token to itself"
        );
        require(
            tokenIndexFrom < numTokens && tokenIndexTo < numTokens,
            "Tokens must be in pool"
        );

        uint256 a = _getAPrecise(self);
        uint256 d = getD(xp, a);
        uint256 c = d;
        uint256 s;
        uint256 nA = numTokens.mul(a);

        uint256 _x;
        for (uint256 i = 0; i < numTokens; i++) {
            if (i == tokenIndexFrom) {
                _x = x;
            } else if (i != tokenIndexTo) {
                _x = xp[i];
            } else {
                continue;
            }
            s = s.add(_x);
            c = c.mul(d).div(_x.mul(numTokens));
            // If we were to protect the division loss we would have to keep the denominator separate
            // and divide at the end. However this leads to overflow with large numTokens or/and D.
            // c = c * D * D * D * ... overflow!
        }
<<<<<<< HEAD
        c = c.mul(D).mul(A_PRECISION).div(nA.mul(numTokens));
        uint256 b = s.add(D.mul(A_PRECISION).div(nA));
=======
        c = c.mul(d).div(nA.mul(numTokens).div(A_PRECISION));
        uint256 b = s.add(d.mul(A_PRECISION).div(nA));
>>>>>>> f108f039
        uint256 yPrev;
        uint256 y = d;

        // iterative approximation
        for (uint256 i = 0; i < MAX_LOOP_LIMIT; i++) {
            yPrev = y;
            y = y.mul(y).add(c).div(y.mul(2).add(b).sub(d));
            if (y.within1(yPrev)) {
                break;
            }
        }
        return y;
    }

    /**
     * @notice Externally calculates a swap between two tokens.
     * @param self Swap struct to read from
     * @param tokenIndexFrom the token to sell
     * @param tokenIndexTo the token to buy
     * @param dx the number of tokens to sell. If the token charges a fee on transfers,
     * use the amount that gets transferred after the fee.
     * @return dy the number of tokens the user will get
     */
    function calculateSwap(
        Swap storage self,
        uint8 tokenIndexFrom,
        uint8 tokenIndexTo,
        uint256 dx
    ) external view returns (uint256 dy) {
        (dy, ) = _calculateSwap(self, tokenIndexFrom, tokenIndexTo, dx);
    }

    /**
     * @notice Internally calculates a swap between two tokens.
     *
     * @dev The caller is expected to transfer the actual amounts (dx and dy)
     * using the token contracts.
     *
     * @param self Swap struct to read from
     * @param tokenIndexFrom the token to sell
     * @param tokenIndexTo the token to buy
     * @param dx the number of tokens to sell. If the token charges a fee on transfers,
     * use the amount that gets transferred after the fee.
     * @return dy the number of tokens the user will get
     * @return dyFee the associated fee
     */
    function _calculateSwap(
        Swap storage self,
        uint8 tokenIndexFrom,
        uint8 tokenIndexTo,
        uint256 dx
    ) internal view returns (uint256 dy, uint256 dyFee) {
        uint256[] memory xp = _xp(self);
        require(
            tokenIndexFrom < xp.length && tokenIndexTo < xp.length,
            "Token index out of range"
        );
        uint256 x =
            dx.mul(self.tokenPrecisionMultipliers[tokenIndexFrom]).add(
                xp[tokenIndexFrom]
            );
        uint256 y = getY(self, tokenIndexFrom, tokenIndexTo, x, xp);
        dy = xp[tokenIndexTo].sub(y).sub(1);
        dyFee = dy.mul(self.swapFee).div(FEE_DENOMINATOR);
        dy = dy.sub(dyFee).div(self.tokenPrecisionMultipliers[tokenIndexTo]);
    }

    /**
     * @notice A simple method to calculate amount of each underlying
     * tokens that is returned upon burning given amount of
     * LP tokens
     *
     * @param amount the amount of LP tokens that would to be burned on
     * withdrawal
     * @return array of amounts of tokens user will receive
     */
    function calculateRemoveLiquidity(Swap storage self, uint256 amount)
        external
        view
        returns (uint256[] memory)
    {
        return _calculateRemoveLiquidity(self, amount);
    }

    function _calculateRemoveLiquidity(Swap storage self, uint256 amount)
        internal
        view
        returns (uint256[] memory)
    {
        uint256 totalSupply = self.lpToken.totalSupply();
        require(amount <= totalSupply, "Cannot exceed total supply");
        uint256[] memory amounts = new uint256[](self.pooledTokens.length);

        for (uint256 i = 0; i < self.pooledTokens.length; i++) {
            amounts[i] = self.balances[i].mul(amount).div(totalSupply);
        }
        return amounts;
    }

    /**
     * @notice Calculate the fee that is applied when the given user withdraws.
     * Withdraw fee decays linearly over 4 weeks.
     * @param user address you want to calculate withdraw fee of
     * @return current withdraw fee of the user
     */
    function calculateCurrentWithdrawFee(Swap storage self, address user)
        public
        view
        returns (uint256)
    {
        uint256 endTime = self.depositTimestamp[user].add(4 weeks);
        if (endTime > block.timestamp) {
            uint256 timeLeftover = endTime.sub(block.timestamp);
            return
                self
                    .defaultWithdrawFee
                    .mul(self.withdrawFeeMultiplier[user])
                    .mul(timeLeftover)
                    .div(4 weeks)
                    .div(FEE_DENOMINATOR);
        }
        return 0;
    }

    /**
     * @notice A simple method to calculate prices from deposits or
     * withdrawals, excluding fees but including slippage. This is
     * helpful as an input into the various "min" parameters on calls
     * to fight front-running
     *
     * @dev This shouldn't be used outside frontends for user estimates.
     *
     * @param self Swap struct to read from
     * @param amounts an array of token amounts to deposit or withdrawal,
     * corresponding to pooledTokens. The amount should be in each
     * pooled token's native precision. If a token charges a fee on transfers,
     * use the amount that gets transferred after the fee.
     * @param deposit whether this is a deposit or a withdrawal
     * @return if deposit was true, total amount of lp token that will be minted and if
     * deposit was false, total amount of lp token that will be burned
     */
    function calculateTokenAmount(
        Swap storage self,
        uint256[] calldata amounts,
        bool deposit
    ) external view returns (uint256) {
        uint256 numTokens = self.pooledTokens.length;
        uint256 a = _getAPrecise(self);
        uint256 d0 = getD(_xp(self, self.balances), a);
        uint256[] memory balances1 = self.balances;
        for (uint256 i = 0; i < numTokens; i++) {
            if (deposit) {
                balances1[i] = balances1[i].add(amounts[i]);
            } else {
<<<<<<< HEAD
                balances1[i] = balances1[i].sub(amounts[i], "Cannot withdraw more than available");
=======
                require(
                    amounts[i] <= balances1[i],
                    "Cannot withdraw more than available"
                );
                balances1[i] = balances1[i].sub(amounts[i]);
>>>>>>> f108f039
            }
        }
        uint256 d1 = getD(_xp(self, balances1), a);
        uint256 totalSupply = self.lpToken.totalSupply();
        return (deposit ? d1.sub(d0) : d0.sub(d1)).mul(totalSupply).div(d0);
    }

    /**
     * @notice return accumulated amount of admin fees of the token with given index
     * @param self Swap struct to read from
     * @param index Index of the pooled token
     * @return admin balance in the token's precision
     */
    function getAdminBalance(Swap storage self, uint256 index)
        external
        view
        returns (uint256)
    {
        require(index < self.pooledTokens.length, "Token index out of range");
        return
            self.pooledTokens[index].balanceOf(address(this)).sub(
                self.balances[index]
            );
    }

    /**
     * @notice internal helper function to calculate fee per token multiplier used in
     * swap fee calculations
     * @param self Swap struct to read from
     */
    function _feePerToken(Swap storage self) internal view returns (uint256) {
        return
            self.swapFee.mul(self.pooledTokens.length).div(
                self.pooledTokens.length.sub(1).mul(4)
            );
    }

    /*** STATE MODIFYING FUNCTIONS ***/

    /**
     * @notice swap two tokens in the pool
     * @param self Swap struct to read from and write to
     * @param tokenIndexFrom the token the user wants to sell
     * @param tokenIndexTo the token the user wants to buy
     * @param dx the amount of tokens the user wants to sell
     * @param minDy the min amount the user would like to receive, or revert.
     * @return amount of token user received on swap
     */
    function swap(
        Swap storage self,
        uint8 tokenIndexFrom,
        uint8 tokenIndexTo,
        uint256 dx,
        uint256 minDy
<<<<<<< HEAD
    ) external returns (uint256) {
        require(dx <= self.pooledTokens[tokenIndexFrom].balanceOf(msg.sender), "Cannot swap more than you own");

        // Transfer tokens first to see if a fee was charged on transfer
        uint256 beforeBalance = self.pooledTokens[tokenIndexFrom].balanceOf(address(this));
        self.pooledTokens[tokenIndexFrom].safeTransferFrom(msg.sender, address(this), dx);

        // Use the actual transferred amount for AMM math
        uint256 transferredDx = self.pooledTokens[tokenIndexFrom].balanceOf(address(this)).sub(beforeBalance);

        (uint256 dy, uint256 dyFee) = _calculateSwap(self, tokenIndexFrom, tokenIndexTo, transferredDx);
=======
    ) external {
        require(
            dx <= self.pooledTokens[tokenIndexFrom].balanceOf(msg.sender),
            "Cannot swap more than you own"
        );
        (uint256 dy, uint256 dyFee) =
            _calculateSwap(self, tokenIndexFrom, tokenIndexTo, dx);
>>>>>>> f108f039
        require(dy >= minDy, "Swap didn't result in min tokens");

        uint256 dyAdminFee =
            dyFee.mul(self.adminFee).div(FEE_DENOMINATOR).div(
                self.tokenPrecisionMultipliers[tokenIndexTo]
            );

<<<<<<< HEAD
        self.balances[tokenIndexFrom] = self.balances[tokenIndexFrom].add(transferredDx);
        self.balances[tokenIndexTo] = self.balances[tokenIndexTo].sub(dy).sub(dyAdminFee);

=======
        self.balances[tokenIndexFrom] = self.balances[tokenIndexFrom].add(dx);
        self.balances[tokenIndexTo] = self.balances[tokenIndexTo].sub(dy).sub(
            dyAdminFee
        );

        self.pooledTokens[tokenIndexFrom].safeTransferFrom(
            msg.sender,
            address(this),
            dx
        );
>>>>>>> f108f039
        self.pooledTokens[tokenIndexTo].safeTransfer(msg.sender, dy);

        emit TokenSwap(msg.sender, transferredDx, dy, tokenIndexFrom, tokenIndexTo);
        return dy;
    }

    /**
     * @notice Add liquidity to the pool
     * @param self Swap struct to read from and write to
     * @param amounts the amounts of each token to add, in their native precision
     * @param minToMint the minimum LP tokens adding this amount of liquidity
     * should mint, otherwise revert. Handy for front-running mitigation
     * @return amount of LP token user received
     */
<<<<<<< HEAD
    function addLiquidity(Swap storage self, uint256[] memory amounts, uint256 minToMint)
        external returns (uint256) {
=======
    function addLiquidity(
        Swap storage self,
        uint256[] calldata amounts,
        uint256 minToMint
    ) external {
>>>>>>> f108f039
        require(
            amounts.length == self.pooledTokens.length,
            "Amounts must map to pooled tokens"
        );

        uint256[] memory fees = new uint256[](self.pooledTokens.length);

        // current state
<<<<<<< HEAD
        AddLiquidityInfo memory v = AddLiquidityInfo(0, 0, 0, 0);

        if (self.lpToken.totalSupply() != 0) {
            v.D0 = getD(self);
=======
        uint256 d0;
        if (self.lpToken.totalSupply() != 0) {
            d0 = getD(self);
>>>>>>> f108f039
        }
        uint256[] memory newBalances = self.balances;

        for (uint256 i = 0; i < self.pooledTokens.length; i++) {
            require(
                self.lpToken.totalSupply() != 0 || amounts[i] > 0,
                "If token supply is zero, must supply all tokens in pool"
            );

            // Transfer tokens first to see if a fee was charged on transfer
            if (amounts[i] != 0) {
                uint256 beforeBalance = self.pooledTokens[i].balanceOf(address(this));
                self.pooledTokens[i].safeTransferFrom(
                    msg.sender, address(this), amounts[i]);

                // Update the amounts[] with actual transfer amount
                amounts[i] = self.pooledTokens[i].balanceOf(address(this)).sub(beforeBalance);
            }

            newBalances[i] = self.balances[i].add(amounts[i]);
        }

        // invariant after change
<<<<<<< HEAD
        v.preciseA = _getAPrecise(self);
        v.D1 = getD(_xp(self, newBalances), v.preciseA);
        require(v.D1 > v.D0, "D should increase after additional liquidity");

        // updated to reflect fees and calculate the user's LP tokens
        v.D2 = v.D1;
=======
        uint256 d1 = getD(_xp(self, newBalances), _getAPrecise(self));
        require(d1 > d0, "D should increase after additional liquidity");

        // updated to reflect fees and calculate the user's LP tokens
        uint256 d2 = d1;
>>>>>>> f108f039
        if (self.lpToken.totalSupply() != 0) {
            uint256 feePerToken_ = _feePerToken(self);
            for (uint256 i = 0; i < self.pooledTokens.length; i++) {
<<<<<<< HEAD
                uint256 idealBalance = v.D1.mul(self.balances[i]).div(v.D0);
                fees[i] = feePerToken_.mul(
                    idealBalance.difference(newBalances[i])).div(FEE_DENOMINATOR);
=======
                uint256 idealBalance = d1.mul(self.balances[i]).div(d0);
                fees[i] = feePerToken_
                    .mul(idealBalance.difference(newBalances[i]))
                    .div(FEE_DENOMINATOR);
>>>>>>> f108f039
                self.balances[i] = newBalances[i].sub(
                    fees[i].mul(self.adminFee).div(FEE_DENOMINATOR)
                );
                newBalances[i] = newBalances[i].sub(fees[i]);
            }
<<<<<<< HEAD
            v.D2 = getD(_xp(self, newBalances), v.preciseA);
=======
            d2 = getD(_xp(self, newBalances), _getAPrecise(self));
>>>>>>> f108f039
        } else {
            // the initial depositor doesn't pay fees
            self.balances = newBalances;
        }

        uint256 toMint;
        if (self.lpToken.totalSupply() == 0) {
<<<<<<< HEAD
            toMint = v.D1;
        } else {
            toMint = v.D2.sub(v.D0).mul(self.lpToken.totalSupply()).div(v.D0);
=======
            toMint = d1;
        } else {
            toMint = d2.sub(d0).mul(self.lpToken.totalSupply()).div(d0);
>>>>>>> f108f039
        }

        require(toMint >= minToMint, "Couldn't mint min requested LP tokens");

        // mint the user's LP tokens
        self.lpToken.mint(msg.sender, toMint);

<<<<<<< HEAD
        emit AddLiquidity(
            msg.sender, amounts, fees, v.D1, self.lpToken.totalSupply()
=======
        for (uint256 i = 0; i < self.pooledTokens.length; i++) {
            if (amounts[i] != 0) {
                self.pooledTokens[i].safeTransferFrom(
                    msg.sender,
                    address(this),
                    amounts[i]
                );
            }
        }

        emit AddLiquidity(
            msg.sender,
            amounts,
            fees,
            d1,
            self.lpToken.totalSupply()
>>>>>>> f108f039
        );

        return toMint;
    }

    /**
     * @notice Update the withdraw fee for `user`. If the user is currently
     * not providing liquidity in the pool, sets to default value. If not, recalculate
     * the starting withdraw fee based on the last deposit's time & amount relative
     * to the new deposit.
     *
     * @param self Swap struct to read from and write to
     * @param user address of the user depositing tokens
     * @param toMint amount of pool tokens to be minted
     */
    function updateUserWithdrawFee(
        Swap storage self,
        address user,
        uint256 toMint
    ) external {
        _updateUserWithdrawFee(self, user, toMint);
    }

<<<<<<< HEAD
    function _updateUserWithdrawFee(Swap storage self, address user, uint256 toMint) internal {

        // If token is transferred to address 0 (or burned), don't update the fee.
        if (user == address(0)) {
            return;
        }

=======
    function _updateUserWithdrawFee(
        Swap storage self,
        address user,
        uint256 toMint
    ) internal {
>>>>>>> f108f039
        if (self.defaultWithdrawFee == 0) {
            // If current fee is set to 0%, set multiplier to FEE_DENOMINATOR
            self.withdrawFeeMultiplier[user] = FEE_DENOMINATOR;
        } else {
            // Otherwise, calculate appropriate discount based on last deposit amount
            uint256 currentFee = calculateCurrentWithdrawFee(self, user);
            uint256 currentBalance = self.lpToken.balanceOf(user);

            // ((currentBalance * currentFee) + (toMint * defaultWithdrawFee)) * FEE_DENOMINATOR /
            // ((toMint + currentBalance) * defaultWithdrawFee)
            self.withdrawFeeMultiplier[user] = currentBalance
                .mul(currentFee)
                .add(toMint.mul(self.defaultWithdrawFee))
                .mul(FEE_DENOMINATOR)
                .div(toMint.add(currentBalance).mul(self.defaultWithdrawFee));
        }
        self.depositTimestamp[user] = block.timestamp;
    }

    /**
     * @notice Burn LP tokens to remove liquidity from the pool.
     * @dev Liquidity can always be removed, even when the pool is paused.
     * @param self Swap struct to read from and write to
     * @param amount the amount of LP tokens to burn
     * @param minAmounts the minimum amounts of each token in the pool
     * acceptable for this burn. Useful as a front-running mitigation
     * @return amounts of tokens the user received
     */
    function removeLiquidity(
<<<<<<< HEAD
        Swap storage self, uint256 amount, uint256[] calldata minAmounts
    ) external returns (uint256[] memory) {
=======
        Swap storage self,
        uint256 amount,
        uint256[] calldata minAmounts
    ) external {
>>>>>>> f108f039
        require(amount <= self.lpToken.balanceOf(msg.sender), ">LP.balanceOf");
        require(
            minAmounts.length == self.pooledTokens.length,
            "Min amounts should correspond to pooled tokens"
        );

        uint256 adjustedAmount =
            amount
                .mul(
                FEE_DENOMINATOR.sub(
                    calculateCurrentWithdrawFee(self, msg.sender)
                )
            )
                .div(FEE_DENOMINATOR);

        uint256[] memory amounts =
            _calculateRemoveLiquidity(self, adjustedAmount);

        for (uint256 i = 0; i < amounts.length; i++) {
            require(
                amounts[i] >= minAmounts[i],
                "Resulted in fewer tokens than expected"
            );
            self.balances[i] = self.balances[i].sub(amounts[i]);
            self.pooledTokens[i].safeTransfer(msg.sender, amounts[i]);
        }

        self.lpToken.burnFrom(msg.sender, amount);

<<<<<<< HEAD
        emit RemoveLiquidity(
            msg.sender, amounts, self.lpToken.totalSupply()
        );

        return amounts;
=======
        for (uint256 i = 0; i < self.pooledTokens.length; i++) {
            self.pooledTokens[i].safeTransfer(msg.sender, amounts[i]);
        }

        emit RemoveLiquidity(msg.sender, amounts, self.lpToken.totalSupply());
>>>>>>> f108f039
    }

    /**
     * @notice Remove liquidity from the pool all in one token.
     * @param self Swap struct to read from and write to
     * @param tokenAmount the amount of the lp tokens to burn
     * @param tokenIndex the index of the token you want to receive
     * @param minAmount the minimum amount to withdraw, otherwise revert
     * @return amount chosen token that user received
     */
    function removeLiquidityOneToken(
        Swap storage self,
        uint256 tokenAmount,
        uint8 tokenIndex,
        uint256 minAmount
    ) external returns (uint256) {
        uint256 totalSupply = self.lpToken.totalSupply();
        uint256 numTokens = self.pooledTokens.length;
        require(
            tokenAmount <= self.lpToken.balanceOf(msg.sender),
            ">LP.balanceOf"
        );
        require(tokenIndex < numTokens, "Token not found");

        uint256 dyFee;
        uint256 dy;

        (dy, dyFee) = calculateWithdrawOneToken(self, tokenAmount, tokenIndex);
        dy = dy
            .mul(
            FEE_DENOMINATOR.sub(calculateCurrentWithdrawFee(self, msg.sender))
        )
            .div(FEE_DENOMINATOR);

        require(dy >= minAmount, "The min amount of tokens wasn't met");

        self.balances[tokenIndex] = self.balances[tokenIndex].sub(
            dy.add(dyFee.mul(self.adminFee).div(FEE_DENOMINATOR))
        );
        self.lpToken.burnFrom(msg.sender, tokenAmount);
        self.pooledTokens[tokenIndex].safeTransfer(msg.sender, dy);

        emit RemoveLiquidityOne(
            msg.sender,
            tokenAmount,
            totalSupply,
            tokenIndex,
            dy
        );

        return dy;
    }

    /**
     * @notice Remove liquidity from the pool, weighted differently than the
     * pool's current balances.
     *
     * @param self Swap struct to read from and write to
     * @param amounts how much of each token to withdraw
     * @param maxBurnAmount the max LP token provider is willing to pay to
     * remove liquidity. Useful as a front-running mitigation.
     * @return actual amount of LP tokens burned in the withdrawal
     */
    function removeLiquidityImbalance(
<<<<<<< HEAD
        Swap storage self, uint256[] memory amounts, uint256 maxBurnAmount
    ) public returns (uint256) {
=======
        Swap storage self,
        uint256[] memory amounts,
        uint256 maxBurnAmount
    ) public {
>>>>>>> f108f039
        require(
            amounts.length == self.pooledTokens.length,
            "Amounts should correspond to pooled tokens"
        );
        require(
            maxBurnAmount <= self.lpToken.balanceOf(msg.sender) &&
                maxBurnAmount != 0,
            ">LP.balanceOf"
        );

        RemoveLiquidityImbalanceInfo memory v = RemoveLiquidityImbalanceInfo(0, 0, 0, 0);

        uint256 tokenSupply = self.lpToken.totalSupply();
        uint256 _fee = _feePerToken(self);

        uint256[] memory balances1 = self.balances;

<<<<<<< HEAD
        v.preciseA = _getAPrecise(self);

        v.D0 = getD(_xp(self), v.preciseA);
        for (uint256 i = 0; i < self.pooledTokens.length; i++) {
            balances1[i] = balances1[i].sub(amounts[i], "Cannot withdraw more than available");
        }
        v.D1 = getD(_xp(self, balances1), v.preciseA);
        uint256[] memory fees = new uint256[](self.pooledTokens.length);

        for (uint256 i = 0; i < self.pooledTokens.length; i++) {
            uint256 idealBalance = v.D1.mul(self.balances[i]).div(v.D0);
=======
        uint256 d0 = getD(_xp(self), _getAPrecise(self));
        for (uint256 i = 0; i < self.pooledTokens.length; i++) {
            require(
                amounts[i] <= balances1[i],
                "Cannot withdraw more than available"
            );
            balances1[i] = balances1[i].sub(amounts[i]);
        }
        uint256 d1 = getD(_xp(self, balances1), _getAPrecise(self));
        uint256[] memory fees = new uint256[](self.pooledTokens.length);

        for (uint256 i = 0; i < self.pooledTokens.length; i++) {
            uint256 idealBalance = d1.mul(self.balances[i]).div(d0);
>>>>>>> f108f039
            uint256 difference = idealBalance.difference(balances1[i]);
            fees[i] = _fee.mul(difference).div(FEE_DENOMINATOR);
            self.balances[i] = balances1[i].sub(
                fees[i].mul(self.adminFee).div(FEE_DENOMINATOR)
            );
            balances1[i] = balances1[i].sub(fees[i]);
        }

<<<<<<< HEAD
        v.D2 = getD(_xp(self, balances1), v.preciseA);

        uint256 tokenAmount = v.D0.sub(v.D2).mul(tokenSupply).div(v.D0);
=======
        uint256 d2 = getD(_xp(self, balances1), _getAPrecise(self));

        uint256 tokenAmount = d0.sub(d2).mul(tokenSupply).div(d0);
>>>>>>> f108f039
        require(tokenAmount != 0, "Burnt amount cannot be zero");
        tokenAmount = tokenAmount.add(1).mul(FEE_DENOMINATOR).div(
            FEE_DENOMINATOR.sub(calculateCurrentWithdrawFee(self, msg.sender))
        );

        require(
            tokenAmount <= maxBurnAmount,
            "More expensive than the max burn amount"
        );

        self.lpToken.burnFrom(msg.sender, tokenAmount);

        for (uint256 i = 0; i < self.pooledTokens.length; i++) {
            self.pooledTokens[i].safeTransfer(msg.sender, amounts[i]);
        }

        emit RemoveLiquidityImbalance(
<<<<<<< HEAD
            msg.sender, amounts, fees, v.D1, tokenSupply.sub(tokenAmount));

        return tokenAmount;
=======
            msg.sender,
            amounts,
            fees,
            d1,
            tokenSupply.sub(tokenAmount)
        );
>>>>>>> f108f039
    }

    /**
     * @notice withdraw all admin fees to a given address
     * @param self Swap struct to withdraw fees from
     * @param to Address to send the fees to
     */
    function withdrawAdminFees(Swap storage self, address to) external {
        for (uint256 i = 0; i < self.pooledTokens.length; i++) {
            IERC20 token = self.pooledTokens[i];
            uint256 balance =
                token.balanceOf(address(this)).sub(self.balances[i]);
            if (balance != 0) {
                token.safeTransfer(to, balance);
            }
        }
    }

    /**
     * @notice Sets the admin fee
     * @dev adminFee cannot be higher than 100% of the swap fee
     * @param self Swap struct to update
     * @param newAdminFee new admin fee to be applied on future transactions
     */
    function setAdminFee(Swap storage self, uint256 newAdminFee) external {
        require(newAdminFee <= MAX_ADMIN_FEE, "Fee is too high");
        self.adminFee = newAdminFee;

        emit NewAdminFee(newAdminFee);
    }

    /**
     * @notice update the swap fee
     * @dev fee cannot be higher than 1% of each swap
     * @param self Swap struct to update
     * @param newSwapFee new swap fee to be applied on future transactions
     */
    function setSwapFee(Swap storage self, uint256 newSwapFee) external {
        require(newSwapFee <= MAX_SWAP_FEE, "Fee is too high");
        self.swapFee = newSwapFee;

        emit NewSwapFee(newSwapFee);
    }

    /**
     * @notice update the default withdraw fee. This also affects deposits made in the past as well.
     * @param self Swap struct to update
     * @param newWithdrawFee new withdraw fee to be applied
     */
    function setDefaultWithdrawFee(Swap storage self, uint256 newWithdrawFee)
        external
    {
        require(newWithdrawFee <= MAX_WITHDRAW_FEE, "Fee is too high");
        self.defaultWithdrawFee = newWithdrawFee;

        emit NewWithdrawFee(newWithdrawFee);
    }

    /**
     * @notice Start ramping up or down A parameter towards given futureA_ and futureTime_
     * Checks if the change is too rapid, and commits the new A value only when it falls under
     * the limit range.
     * @param self Swap struct to update
     * @param futureA_ the new A to ramp towards
     * @param futureTime_ timestamp when the new A should be reached
     */
    function rampA(
        Swap storage self,
        uint256 futureA_,
        uint256 futureTime_
    ) external {
        require(
            block.timestamp >= self.initialATime.add(1 days),
            "New ramp cannot be started until 1 day has passed"
        );
        require(
            futureTime_ >= block.timestamp.add(MIN_RAMP_TIME),
            "Insufficient ramp time"
        );
        require(
            futureA_ > 0 && futureA_ < MAX_A,
            "futureA_ must be between 0 and MAX_A"
        );

        uint256 initialAPrecise = _getAPrecise(self);
        uint256 futureAPrecise = futureA_.mul(A_PRECISION);

        if (futureAPrecise < initialAPrecise) {
            require(
                futureAPrecise.mul(MAX_A_CHANGE) >= initialAPrecise,
                "futureA_ is too small"
            );
        } else {
            require(
                futureAPrecise <= initialAPrecise.mul(MAX_A_CHANGE),
                "futureA_ is too large"
            );
        }

        self.initialA = initialAPrecise;
        self.futureA = futureAPrecise;
        self.initialATime = block.timestamp;
        self.futureATime = futureTime_;

        emit RampA(
            initialAPrecise,
            futureAPrecise,
            block.timestamp,
            futureTime_
        );
    }

    /**
     * @notice Stops ramping A immediately. Once this function is called, rampA()
     * cannot be called for another 24 hours
     * @param self Swap struct to update
     */
    function stopRampA(Swap storage self) external {
        require(self.futureATime > block.timestamp, "Ramp is already stopped");
        uint256 currentA = _getAPrecise(self);

        self.initialA = currentA;
        self.futureA = currentA;
        self.initialATime = block.timestamp;
        self.futureATime = block.timestamp;

        emit StopRampA(currentA, block.timestamp);
    }
}<|MERGE_RESOLUTION|>--- conflicted
+++ resolved
@@ -102,18 +102,18 @@
     // Struct storing variables used in calculation in addLiquidity function
     // to avoid stack too deep error
     struct AddLiquidityInfo {
-        uint256 D0;
-        uint256 D1;
-        uint256 D2;
+        uint256 d0;
+        uint256 d1;
+        uint256 d2;
         uint256 preciseA;
     }
 
     // Struct storing variables used in calculation in removeLiquidityImbalance function
     // to avoid stack too deep error
     struct RemoveLiquidityImbalanceInfo {
-        uint256 D0;
-        uint256 D1;
-        uint256 D2;
+        uint256 d0;
+        uint256 d1;
+        uint256 d2;
         uint256 preciseA;
     }
 
@@ -186,30 +186,18 @@
      * @return A parameter in its raw precision form
      */
     function _getAPrecise(Swap storage self) internal view returns (uint256) {
-<<<<<<< HEAD
         uint256 t1 = self.futureATime; // time when ramp is finished
-        uint256 A1 = self.futureA;     // final A value when ramp is finished
+        uint256 a1 = self.futureA; // final A value when ramp is finished
 
         if (block.timestamp < t1) {
             uint256 t0 = self.initialATime; // time when ramp is started
-            uint256 A0 = self.initialA;     // initial A value when ramp is started
-            if (A1 > A0) {
-                // A0 + (A1 - A0) * (block.timestamp - t0) / (t1 - t0)
-                return A0.add(A1.sub(A0).mul(block.timestamp.sub(t0)).div(t1.sub(t0)));
-=======
-        uint256 t1 = self.futureATime;
-        uint256 a1 = self.futureA;
-
-        if (block.timestamp < t1) {
-            uint256 t0 = self.initialATime;
-            uint256 a0 = self.initialA;
+            uint256 a0 = self.initialA; // initial A value when ramp is started
             if (a1 > a0) {
                 // a0 + (a1 - a0) * (block.timestamp - t0) / (t1 - t0)
                 return
                     a0.add(
                         a1.sub(a0).mul(block.timestamp.sub(t0)).div(t1.sub(t0))
                     );
->>>>>>> f108f039
             } else {
                 // a0 - (a0 - a1) * (block.timestamp - t0) / (t1 - t0)
                 return
@@ -284,28 +272,18 @@
         // Get the current D, then solve the stableswap invariant
         // y_i for D - tokenAmount
         uint256[] memory xp = _xp(self);
-<<<<<<< HEAD
-        CalculateWithdrawOneTokenDYInfo memory v = CalculateWithdrawOneTokenDYInfo(0, 0, 0, 0, 0);
+        CalculateWithdrawOneTokenDYInfo memory v =
+            CalculateWithdrawOneTokenDYInfo(0, 0, 0, 0, 0);
         v.preciseA = _getAPrecise(self);
-        v.D0 = getD(xp, v.preciseA);
-        v.D1 = v.D0.sub(tokenAmount.mul(v.D0).div(self.lpToken.totalSupply()));
-=======
-        CalculateWithdrawOneTokenDYInfo memory v =
-            CalculateWithdrawOneTokenDYInfo(0, 0, 0, 0);
-        v.d0 = getD(xp, _getAPrecise(self));
+        v.d0 = getD(xp, v.preciseA);
         v.d1 = v.d0.sub(tokenAmount.mul(v.d0).div(self.lpToken.totalSupply()));
->>>>>>> f108f039
 
         require(
             tokenAmount <= xp[tokenIndex],
             "Cannot withdraw more than available"
         );
 
-<<<<<<< HEAD
-        v.newY = getYD(v.preciseA, tokenIndex, xp, v.D1);
-=======
-        v.newY = getYD(_getAPrecise(self), tokenIndex, xp, v.d1);
->>>>>>> f108f039
+        v.newY = getYD(v.preciseA, tokenIndex, xp, v.d1);
 
         uint256[] memory xpReduced = new uint256[](xp.length);
 
@@ -326,15 +304,10 @@
             );
         }
 
-<<<<<<< HEAD
-        uint256 dy = xpReduced[tokenIndex].sub(
-            getYD(v.preciseA, tokenIndex, xpReduced, v.D1));
-=======
         uint256 dy =
             xpReduced[tokenIndex].sub(
-                getYD(_getAPrecise(self), tokenIndex, xpReduced, v.d1)
-            );
->>>>>>> f108f039
+                getYD(v.preciseA, tokenIndex, xpReduced, v.d1)
+            );
         dy = dy.sub(1).div(self.tokenPrecisionMultipliers[tokenIndex]);
 
         return (dy, v.newY);
@@ -380,11 +353,7 @@
                 // c = c * D * D * D * ... overflow!
             }
         }
-<<<<<<< HEAD
-        c = c.mul(D).mul(A_PRECISION).div(nA.mul(numTokens));
-=======
-        c = c.mul(d).div(nA.mul(numTokens).div(A_PRECISION));
->>>>>>> f108f039
+        c = c.mul(d).mul(A_PRECISION).div(nA.mul(numTokens));
 
         uint256 b = s.add(d.mul(A_PRECISION).div(nA));
         uint256 yPrev;
@@ -433,12 +402,14 @@
                 // and divide at the end. However this leads to overflow with large numTokens or/and D.
                 // dP = dP * D * D * D * ... overflow!
             }
-<<<<<<< HEAD
-            prevD = D;
-            D = nA.mul(s).div(A_PRECISION).add(dP.mul(numTokens)).mul(D).div(
-                nA.sub(A_PRECISION).mul(D).div(A_PRECISION).add(numTokens.add(1).mul(dP)));
-            if (D.within1(prevD)) {
-                return D;
+            prevD = d;
+            d = nA.mul(s).div(A_PRECISION).add(dP.mul(numTokens)).mul(d).div(
+                nA.sub(A_PRECISION).mul(d).div(A_PRECISION).add(
+                    numTokens.add(1).mul(dP)
+                )
+            );
+            if (d.within1(prevD)) {
+                return d;
             }
         }
 
@@ -446,17 +417,6 @@
         // with the pool. If this were to occur repeatedly, LPs should withdraw via `removeLiquidity()`
         // function which does not rely on D.
         revert("D does not converge");
-=======
-            prevD = d;
-            d = nA.mul(s).div(A_PRECISION).add(dP.mul(numTokens)).mul(d).div(
-                nA.div(A_PRECISION).sub(1).mul(d).add(numTokens.add(1).mul(dP))
-            );
-            if (d.within1(prevD)) {
-                break;
-            }
-        }
-        return d;
->>>>>>> f108f039
     }
 
     /**
@@ -499,14 +459,9 @@
 
     /**
      * @notice Return the precision-adjusted balances of all tokens in the pool
-<<<<<<< HEAD
-     * @param self Swap struct to read from
-     * @param _balances array of balances to scale
-     * @return _balances array "scaled" to the pool's precision, allowing
-=======
+     * @param self Swap struct to read from
      * @param balances array of balances to scale
      * @return balances array "scaled" to the pool's precision, allowing
->>>>>>> f108f039
      * them to be more easily compared.
      */
     function _xp(Swap storage self, uint256[] memory balances)
@@ -597,13 +552,8 @@
             // and divide at the end. However this leads to overflow with large numTokens or/and D.
             // c = c * D * D * D * ... overflow!
         }
-<<<<<<< HEAD
-        c = c.mul(D).mul(A_PRECISION).div(nA.mul(numTokens));
-        uint256 b = s.add(D.mul(A_PRECISION).div(nA));
-=======
-        c = c.mul(d).div(nA.mul(numTokens).div(A_PRECISION));
+        c = c.mul(d).mul(A_PRECISION).div(nA.mul(numTokens));
         uint256 b = s.add(d.mul(A_PRECISION).div(nA));
->>>>>>> f108f039
         uint256 yPrev;
         uint256 y = d;
 
@@ -758,15 +708,10 @@
             if (deposit) {
                 balances1[i] = balances1[i].add(amounts[i]);
             } else {
-<<<<<<< HEAD
-                balances1[i] = balances1[i].sub(amounts[i], "Cannot withdraw more than available");
-=======
-                require(
-                    amounts[i] <= balances1[i],
+                balances1[i] = balances1[i].sub(
+                    amounts[i],
                     "Cannot withdraw more than available"
                 );
-                balances1[i] = balances1[i].sub(amounts[i]);
->>>>>>> f108f039
             }
         }
         uint256 d1 = getD(_xp(self, balances1), a);
@@ -821,53 +766,52 @@
         uint8 tokenIndexTo,
         uint256 dx,
         uint256 minDy
-<<<<<<< HEAD
     ) external returns (uint256) {
-        require(dx <= self.pooledTokens[tokenIndexFrom].balanceOf(msg.sender), "Cannot swap more than you own");
-
-        // Transfer tokens first to see if a fee was charged on transfer
-        uint256 beforeBalance = self.pooledTokens[tokenIndexFrom].balanceOf(address(this));
-        self.pooledTokens[tokenIndexFrom].safeTransferFrom(msg.sender, address(this), dx);
-
-        // Use the actual transferred amount for AMM math
-        uint256 transferredDx = self.pooledTokens[tokenIndexFrom].balanceOf(address(this)).sub(beforeBalance);
-
-        (uint256 dy, uint256 dyFee) = _calculateSwap(self, tokenIndexFrom, tokenIndexTo, transferredDx);
-=======
-    ) external {
         require(
             dx <= self.pooledTokens[tokenIndexFrom].balanceOf(msg.sender),
             "Cannot swap more than you own"
         );
-        (uint256 dy, uint256 dyFee) =
-            _calculateSwap(self, tokenIndexFrom, tokenIndexTo, dx);
->>>>>>> f108f039
-        require(dy >= minDy, "Swap didn't result in min tokens");
-
-        uint256 dyAdminFee =
-            dyFee.mul(self.adminFee).div(FEE_DENOMINATOR).div(
-                self.tokenPrecisionMultipliers[tokenIndexTo]
-            );
-
-<<<<<<< HEAD
-        self.balances[tokenIndexFrom] = self.balances[tokenIndexFrom].add(transferredDx);
-        self.balances[tokenIndexTo] = self.balances[tokenIndexTo].sub(dy).sub(dyAdminFee);
-
-=======
-        self.balances[tokenIndexFrom] = self.balances[tokenIndexFrom].add(dx);
-        self.balances[tokenIndexTo] = self.balances[tokenIndexTo].sub(dy).sub(
-            dyAdminFee
-        );
-
+
+        // Transfer tokens first to see if a fee was charged on transfer
+        uint256 beforeBalance =
+            self.pooledTokens[tokenIndexFrom].balanceOf(address(this));
         self.pooledTokens[tokenIndexFrom].safeTransferFrom(
             msg.sender,
             address(this),
             dx
         );
->>>>>>> f108f039
+
+        // Use the actual transferred amount for AMM math
+        uint256 transferredDx =
+            self.pooledTokens[tokenIndexFrom].balanceOf(address(this)).sub(
+                beforeBalance
+            );
+
+        (uint256 dy, uint256 dyFee) =
+            _calculateSwap(self, tokenIndexFrom, tokenIndexTo, transferredDx);
+        require(dy >= minDy, "Swap didn't result in min tokens");
+
+        uint256 dyAdminFee =
+            dyFee.mul(self.adminFee).div(FEE_DENOMINATOR).div(
+                self.tokenPrecisionMultipliers[tokenIndexTo]
+            );
+
+        self.balances[tokenIndexFrom] = self.balances[tokenIndexFrom].add(
+            transferredDx
+        );
+        self.balances[tokenIndexTo] = self.balances[tokenIndexTo].sub(dy).sub(
+            dyAdminFee
+        );
+
         self.pooledTokens[tokenIndexTo].safeTransfer(msg.sender, dy);
 
-        emit TokenSwap(msg.sender, transferredDx, dy, tokenIndexFrom, tokenIndexTo);
+        emit TokenSwap(
+            msg.sender,
+            transferredDx,
+            dy,
+            tokenIndexFrom,
+            tokenIndexTo
+        );
         return dy;
     }
 
@@ -879,16 +823,11 @@
      * should mint, otherwise revert. Handy for front-running mitigation
      * @return amount of LP token user received
      */
-<<<<<<< HEAD
-    function addLiquidity(Swap storage self, uint256[] memory amounts, uint256 minToMint)
-        external returns (uint256) {
-=======
     function addLiquidity(
         Swap storage self,
-        uint256[] calldata amounts,
+        uint256[] memory amounts,
         uint256 minToMint
-    ) external {
->>>>>>> f108f039
+    ) external returns (uint256) {
         require(
             amounts.length == self.pooledTokens.length,
             "Amounts must map to pooled tokens"
@@ -897,16 +836,10 @@
         uint256[] memory fees = new uint256[](self.pooledTokens.length);
 
         // current state
-<<<<<<< HEAD
         AddLiquidityInfo memory v = AddLiquidityInfo(0, 0, 0, 0);
 
         if (self.lpToken.totalSupply() != 0) {
-            v.D0 = getD(self);
-=======
-        uint256 d0;
-        if (self.lpToken.totalSupply() != 0) {
-            d0 = getD(self);
->>>>>>> f108f039
+            v.d0 = getD(self);
         }
         uint256[] memory newBalances = self.balances;
 
@@ -918,55 +851,43 @@
 
             // Transfer tokens first to see if a fee was charged on transfer
             if (amounts[i] != 0) {
-                uint256 beforeBalance = self.pooledTokens[i].balanceOf(address(this));
+                uint256 beforeBalance =
+                    self.pooledTokens[i].balanceOf(address(this));
                 self.pooledTokens[i].safeTransferFrom(
-                    msg.sender, address(this), amounts[i]);
+                    msg.sender,
+                    address(this),
+                    amounts[i]
+                );
 
                 // Update the amounts[] with actual transfer amount
-                amounts[i] = self.pooledTokens[i].balanceOf(address(this)).sub(beforeBalance);
+                amounts[i] = self.pooledTokens[i].balanceOf(address(this)).sub(
+                    beforeBalance
+                );
             }
 
             newBalances[i] = self.balances[i].add(amounts[i]);
         }
 
         // invariant after change
-<<<<<<< HEAD
         v.preciseA = _getAPrecise(self);
-        v.D1 = getD(_xp(self, newBalances), v.preciseA);
-        require(v.D1 > v.D0, "D should increase after additional liquidity");
+        v.d1 = getD(_xp(self, newBalances), v.preciseA);
+        require(v.d1 > v.d0, "D should increase after additional liquidity");
 
         // updated to reflect fees and calculate the user's LP tokens
-        v.D2 = v.D1;
-=======
-        uint256 d1 = getD(_xp(self, newBalances), _getAPrecise(self));
-        require(d1 > d0, "D should increase after additional liquidity");
-
-        // updated to reflect fees and calculate the user's LP tokens
-        uint256 d2 = d1;
->>>>>>> f108f039
+        v.d2 = v.d1;
         if (self.lpToken.totalSupply() != 0) {
-            uint256 feePerToken_ = _feePerToken(self);
+            uint256 feePerToken = _feePerToken(self);
             for (uint256 i = 0; i < self.pooledTokens.length; i++) {
-<<<<<<< HEAD
-                uint256 idealBalance = v.D1.mul(self.balances[i]).div(v.D0);
-                fees[i] = feePerToken_.mul(
-                    idealBalance.difference(newBalances[i])).div(FEE_DENOMINATOR);
-=======
-                uint256 idealBalance = d1.mul(self.balances[i]).div(d0);
-                fees[i] = feePerToken_
+                uint256 idealBalance = v.d1.mul(self.balances[i]).div(v.d0);
+                fees[i] = feePerToken
                     .mul(idealBalance.difference(newBalances[i]))
                     .div(FEE_DENOMINATOR);
->>>>>>> f108f039
                 self.balances[i] = newBalances[i].sub(
                     fees[i].mul(self.adminFee).div(FEE_DENOMINATOR)
                 );
                 newBalances[i] = newBalances[i].sub(fees[i]);
             }
-<<<<<<< HEAD
-            v.D2 = getD(_xp(self, newBalances), v.preciseA);
-=======
-            d2 = getD(_xp(self, newBalances), _getAPrecise(self));
->>>>>>> f108f039
+            v.d2 = getD(_xp(self, newBalances), v.preciseA);
         } else {
             // the initial depositor doesn't pay fees
             self.balances = newBalances;
@@ -974,43 +895,22 @@
 
         uint256 toMint;
         if (self.lpToken.totalSupply() == 0) {
-<<<<<<< HEAD
-            toMint = v.D1;
+            toMint = v.d1;
         } else {
-            toMint = v.D2.sub(v.D0).mul(self.lpToken.totalSupply()).div(v.D0);
-=======
-            toMint = d1;
-        } else {
-            toMint = d2.sub(d0).mul(self.lpToken.totalSupply()).div(d0);
->>>>>>> f108f039
+            toMint = v.d2.sub(v.d0).mul(self.lpToken.totalSupply()).div(v.d0);
         }
 
         require(toMint >= minToMint, "Couldn't mint min requested LP tokens");
 
         // mint the user's LP tokens
         self.lpToken.mint(msg.sender, toMint);
-
-<<<<<<< HEAD
-        emit AddLiquidity(
-            msg.sender, amounts, fees, v.D1, self.lpToken.totalSupply()
-=======
-        for (uint256 i = 0; i < self.pooledTokens.length; i++) {
-            if (amounts[i] != 0) {
-                self.pooledTokens[i].safeTransferFrom(
-                    msg.sender,
-                    address(this),
-                    amounts[i]
-                );
-            }
-        }
 
         emit AddLiquidity(
             msg.sender,
             amounts,
             fees,
-            d1,
+            v.d1,
             self.lpToken.totalSupply()
->>>>>>> f108f039
         );
 
         return toMint;
@@ -1034,21 +934,15 @@
         _updateUserWithdrawFee(self, user, toMint);
     }
 
-<<<<<<< HEAD
-    function _updateUserWithdrawFee(Swap storage self, address user, uint256 toMint) internal {
-
+    function _updateUserWithdrawFee(
+        Swap storage self,
+        address user,
+        uint256 toMint
+    ) internal {
         // If token is transferred to address 0 (or burned), don't update the fee.
         if (user == address(0)) {
             return;
         }
-
-=======
-    function _updateUserWithdrawFee(
-        Swap storage self,
-        address user,
-        uint256 toMint
-    ) internal {
->>>>>>> f108f039
         if (self.defaultWithdrawFee == 0) {
             // If current fee is set to 0%, set multiplier to FEE_DENOMINATOR
             self.withdrawFeeMultiplier[user] = FEE_DENOMINATOR;
@@ -1078,15 +972,10 @@
      * @return amounts of tokens the user received
      */
     function removeLiquidity(
-<<<<<<< HEAD
-        Swap storage self, uint256 amount, uint256[] calldata minAmounts
-    ) external returns (uint256[] memory) {
-=======
         Swap storage self,
         uint256 amount,
         uint256[] calldata minAmounts
-    ) external {
->>>>>>> f108f039
+    ) external returns (uint256[] memory) {
         require(amount <= self.lpToken.balanceOf(msg.sender), ">LP.balanceOf");
         require(
             minAmounts.length == self.pooledTokens.length,
@@ -1116,19 +1005,9 @@
 
         self.lpToken.burnFrom(msg.sender, amount);
 
-<<<<<<< HEAD
-        emit RemoveLiquidity(
-            msg.sender, amounts, self.lpToken.totalSupply()
-        );
+        emit RemoveLiquidity(msg.sender, amounts, self.lpToken.totalSupply());
 
         return amounts;
-=======
-        for (uint256 i = 0; i < self.pooledTokens.length; i++) {
-            self.pooledTokens[i].safeTransfer(msg.sender, amounts[i]);
-        }
-
-        emit RemoveLiquidity(msg.sender, amounts, self.lpToken.totalSupply());
->>>>>>> f108f039
     }
 
     /**
@@ -1193,15 +1072,10 @@
      * @return actual amount of LP tokens burned in the withdrawal
      */
     function removeLiquidityImbalance(
-<<<<<<< HEAD
-        Swap storage self, uint256[] memory amounts, uint256 maxBurnAmount
-    ) public returns (uint256) {
-=======
         Swap storage self,
         uint256[] memory amounts,
         uint256 maxBurnAmount
-    ) public {
->>>>>>> f108f039
+    ) public returns (uint256) {
         require(
             amounts.length == self.pooledTokens.length,
             "Amounts should correspond to pooled tokens"
@@ -1212,57 +1086,39 @@
             ">LP.balanceOf"
         );
 
-        RemoveLiquidityImbalanceInfo memory v = RemoveLiquidityImbalanceInfo(0, 0, 0, 0);
+        RemoveLiquidityImbalanceInfo memory v =
+            RemoveLiquidityImbalanceInfo(0, 0, 0, 0);
 
         uint256 tokenSupply = self.lpToken.totalSupply();
-        uint256 _fee = _feePerToken(self);
+        uint256 feePerToken = _feePerToken(self);
 
         uint256[] memory balances1 = self.balances;
 
-<<<<<<< HEAD
         v.preciseA = _getAPrecise(self);
 
-        v.D0 = getD(_xp(self), v.preciseA);
+        v.d0 = getD(_xp(self), v.preciseA);
         for (uint256 i = 0; i < self.pooledTokens.length; i++) {
-            balances1[i] = balances1[i].sub(amounts[i], "Cannot withdraw more than available");
-        }
-        v.D1 = getD(_xp(self, balances1), v.preciseA);
+            balances1[i] = balances1[i].sub(
+                amounts[i],
+                "Cannot withdraw more than available"
+            );
+        }
+        v.d1 = getD(_xp(self, balances1), v.preciseA);
         uint256[] memory fees = new uint256[](self.pooledTokens.length);
 
         for (uint256 i = 0; i < self.pooledTokens.length; i++) {
-            uint256 idealBalance = v.D1.mul(self.balances[i]).div(v.D0);
-=======
-        uint256 d0 = getD(_xp(self), _getAPrecise(self));
-        for (uint256 i = 0; i < self.pooledTokens.length; i++) {
-            require(
-                amounts[i] <= balances1[i],
-                "Cannot withdraw more than available"
-            );
-            balances1[i] = balances1[i].sub(amounts[i]);
-        }
-        uint256 d1 = getD(_xp(self, balances1), _getAPrecise(self));
-        uint256[] memory fees = new uint256[](self.pooledTokens.length);
-
-        for (uint256 i = 0; i < self.pooledTokens.length; i++) {
-            uint256 idealBalance = d1.mul(self.balances[i]).div(d0);
->>>>>>> f108f039
+            uint256 idealBalance = v.d1.mul(self.balances[i]).div(v.d0);
             uint256 difference = idealBalance.difference(balances1[i]);
-            fees[i] = _fee.mul(difference).div(FEE_DENOMINATOR);
+            fees[i] = feePerToken.mul(difference).div(FEE_DENOMINATOR);
             self.balances[i] = balances1[i].sub(
                 fees[i].mul(self.adminFee).div(FEE_DENOMINATOR)
             );
             balances1[i] = balances1[i].sub(fees[i]);
         }
 
-<<<<<<< HEAD
-        v.D2 = getD(_xp(self, balances1), v.preciseA);
-
-        uint256 tokenAmount = v.D0.sub(v.D2).mul(tokenSupply).div(v.D0);
-=======
-        uint256 d2 = getD(_xp(self, balances1), _getAPrecise(self));
-
-        uint256 tokenAmount = d0.sub(d2).mul(tokenSupply).div(d0);
->>>>>>> f108f039
+        v.d2 = getD(_xp(self, balances1), v.preciseA);
+
+        uint256 tokenAmount = v.d0.sub(v.d2).mul(tokenSupply).div(v.d0);
         require(tokenAmount != 0, "Burnt amount cannot be zero");
         tokenAmount = tokenAmount.add(1).mul(FEE_DENOMINATOR).div(
             FEE_DENOMINATOR.sub(calculateCurrentWithdrawFee(self, msg.sender))
@@ -1280,18 +1136,14 @@
         }
 
         emit RemoveLiquidityImbalance(
-<<<<<<< HEAD
-            msg.sender, amounts, fees, v.D1, tokenSupply.sub(tokenAmount));
-
-        return tokenAmount;
-=======
             msg.sender,
             amounts,
             fees,
-            d1,
+            v.d1,
             tokenSupply.sub(tokenAmount)
         );
->>>>>>> f108f039
+
+        return tokenAmount;
     }
 
     /**
