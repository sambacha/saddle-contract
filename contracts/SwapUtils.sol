--- conflicted
+++ resolved
@@ -202,12 +202,8 @@
      * the fee of withdrawing in one token
      * @param tokenAmount the amount to withdraw in the pool's precision
      * @param tokenIndex which token will be withdrawn
-<<<<<<< HEAD
+     * @param self Swap struct to read from
      * @return the amount of token user will receive and the associated fee
-=======
-     * @param self Swap struct to read from
-     * @return the dy and the associated fee
->>>>>>> b06615a0
      */
     function calculateWithdrawOneToken(
         Swap storage self, uint256 tokenAmount, uint8 tokenIndex
