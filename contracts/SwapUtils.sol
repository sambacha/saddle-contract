pragma solidity 0.6.12;

import "@openzeppelin/contracts/math/SafeMath.sol";
import "@openzeppelin/contracts/token/ERC20/SafeERC20.sol";
import "./LPToken.sol";
import "./MathUtils.sol";

/**
 * @title SwapUtils library
 * @notice A library to be used within Swap.sol. Contains functions responsible for custody and AMM functionalities.
 * @dev Contracts relying on this library must initialize SwapUtils.Swap struct then use this library
 * for SwapUtils.Swap struct. Note that this library contains both functions called by users and admins.
 * Admin functions should be protected within contracts using this library.
 */
library SwapUtils {
    using SafeERC20 for IERC20;
    using SafeMath for uint256;
    using MathUtils for uint256;

    /*** EVENTS ***/

    event TokenSwap(
        address indexed buyer,
        uint256 tokensSold,
        uint256 tokensBought,
        uint128 soldId,
        uint128 boughtId
    );
    event AddLiquidity(
        address indexed provider,
        uint256[] tokenAmounts,
        uint256[] fees,
        uint256 invariant,
        uint256 lpTokenSupply
    );
    event RemoveLiquidity(
        address indexed provider,
        uint256[] tokenAmounts,
        uint256 lpTokenSupply
    );
    event RemoveLiquidityOne(
        address indexed provider,
        uint256 lpTokenAmount,
        uint256 lpTokenSupply,
        uint256 boughtId,
        uint256 tokensBought
    );
    event RemoveLiquidityImbalance(
        address indexed provider,
        uint256[] tokenAmounts,
        uint256[] fees,
        uint256 invariant,
        uint256 lpTokenSupply
    );
    event NewAdminFee(uint256 newAdminFee);
    event NewSwapFee(uint256 newSwapFee);
    event NewWithdrawFee(uint256 newWithdrawFee);
    event RampA(
        uint256 oldA,
        uint256 newA,
        uint256 initialTime,
        uint256 futureTime
    );
    event StopRampA(uint256 currentA, uint256 time);

    struct Swap {
        // variables around the ramp management of A,
        // the amplification coefficient * n * (n - 1)
        // see https://www.curve.fi/stableswap-paper.pdf for details
        uint256 initialA;
        uint256 futureA;
        uint256 initialATime;
        uint256 futureATime;
        // fee calculation
        uint256 swapFee;
        uint256 adminFee;
        uint256 defaultWithdrawFee;
        LPToken lpToken;
        // contract references for all tokens being pooled
        IERC20[] pooledTokens;
        // multipliers for each pooled token's precision to get to POOL_PRECISION_DECIMALS
        // for example, TBTC has 18 decimals, so the multiplier should be 1. WBTC
        // has 8, so the multiplier should be 10 ** 18 / 10 ** 8 => 10 ** 10
        uint256[] tokenPrecisionMultipliers;
        // the pool balance of each token, in the token's precision
        // the contract's actual token balance might differ
        uint256[] balances;
        mapping(address => uint256) depositTimestamp;
        mapping(address => uint256) withdrawFeeMultiplier;
    }

    // Struct storing variables used in calculations in the
    // calculateWithdrawOneTokenDY function to avoid stack too deep errors
    struct CalculateWithdrawOneTokenDYInfo {
        uint256 d0;
        uint256 d1;
        uint256 newY;
        uint256 feePerToken;
        uint256 preciseA;
    }

    // Struct storing variables used in calculation in addLiquidity function
    // to avoid stack too deep error
    struct AddLiquidityInfo {
        uint256 d0;
        uint256 d1;
        uint256 d2;
        uint256 preciseA;
    }

    // Struct storing variables used in calculation in removeLiquidityImbalance function
    // to avoid stack too deep error
    struct RemoveLiquidityImbalanceInfo {
        uint256 d0;
        uint256 d1;
        uint256 d2;
        uint256 preciseA;
    }

    // the precision all pools tokens will be converted to
    uint8 public constant POOL_PRECISION_DECIMALS = 18;

    // the denominator used to calculate admin and LP fees. For example, an
    // LP fee might be something like tradeAmount.mul(fee).div(FEE_DENOMINATOR)
    uint256 private constant FEE_DENOMINATOR = 10**10;

    // Max swap fee is 1% or 100bps of each swap
    uint256 public constant MAX_SWAP_FEE = 10**8;

    // Max adminFee is 100% of the swapFee
    // adminFee does not add additional fee on top of swapFee
    // Instead it takes a certain % of the swapFee. Therefore it has no impact on the
    // users but only on the earnings of LPs
    uint256 public constant MAX_ADMIN_FEE = 10**10;

    // Max withdrawFee is 1% of the value withdrawn
    // Fee will be redistributed to the LPs in the pool, rewarding
    // long term providers.
    uint256 public constant MAX_WITHDRAW_FEE = 10**8;

    // Constant value used as max loop limit
    uint256 private constant MAX_LOOP_LIMIT = 256;

    // Constant values used in ramping A calculations
    uint256 public constant A_PRECISION = 100;
    uint256 public constant MAX_A = 10**6;
    uint256 private constant MAX_A_CHANGE = 2;
    uint256 private constant MIN_RAMP_TIME = 14 days;

    /*** VIEW & PURE FUNCTIONS ***/

    /**
     * @notice Return A, the amplification coefficient * n * (n - 1)
     * @dev See the StableSwap paper for details
     * @param self Swap struct to read from
     * @return A parameter
     */
    function getA(Swap storage self) external view returns (uint256) {
        return _getA(self);
    }

    /**
     * @notice Return A, the amplification coefficient * n * (n - 1)
     * @dev See the StableSwap paper for details
     * @param self Swap struct to read from
     * @return A parameter
     */
    function _getA(Swap storage self) internal view returns (uint256) {
        return _getAPrecise(self).div(A_PRECISION);
    }

    /**
     * @notice Return A in its raw precision
     * @dev See the StableSwap paper for details
     * @param self Swap struct to read from
     * @return A parameter in its raw precision form
     */
    function getAPrecise(Swap storage self) external view returns (uint256) {
        return _getAPrecise(self);
    }

    /**
     * @notice Calculates and returns A based on the ramp settings
     * @dev See the StableSwap paper for details
     * @param self Swap struct to read from
     * @return A parameter in its raw precision form
     */
    function _getAPrecise(Swap storage self) internal view returns (uint256) {
        uint256 t1 = self.futureATime; // time when ramp is finished
        uint256 a1 = self.futureA; // final A value when ramp is finished

        if (block.timestamp < t1) {
            uint256 t0 = self.initialATime; // time when ramp is started
            uint256 a0 = self.initialA; // initial A value when ramp is started
            if (a1 > a0) {
                // a0 + (a1 - a0) * (block.timestamp - t0) / (t1 - t0)
                return
                    a0.add(
                        a1.sub(a0).mul(block.timestamp.sub(t0)).div(t1.sub(t0))
                    );
            } else {
                // a0 - (a0 - a1) * (block.timestamp - t0) / (t1 - t0)
                return
                    a0.sub(
                        a0.sub(a1).mul(block.timestamp.sub(t0)).div(t1.sub(t0))
                    );
            }
        } else {
            return a1;
        }
    }

    /**
     * @notice Retrieves the timestamp of last deposit made by the given address
     * @param self Swap struct to read from
     * @return timestamp of last deposit
     */
    function getDepositTimestamp(Swap storage self, address user)
        external
        view
        returns (uint256)
    {
        return self.depositTimestamp[user];
    }

    /**
     * @notice Calculate the dy, the amount of selected token that user receives and
     * the fee of withdrawing in one token
     * @param account the address that is withdrawing
     * @param tokenAmount the amount to withdraw in the pool's precision
     * @param tokenIndex which token will be withdrawn
     * @param self Swap struct to read from
     * @return the amount of token user will receive and the associated swap fee
     */
    function calculateWithdrawOneToken(
        Swap storage self,
        address account,
        uint256 tokenAmount,
        uint8 tokenIndex
    ) public view returns (uint256, uint256) {
        uint256 dy;
        uint256 newY;

        (dy, newY) = calculateWithdrawOneTokenDY(self, tokenIndex, tokenAmount);

        // dy_0 (without fees)
        // dy, dy_0 - dy

        uint256 dySwapFee =
            _xp(self)[tokenIndex]
                .sub(newY)
                .div(self.tokenPrecisionMultipliers[tokenIndex])
                .sub(dy);

        dy = dy
            .mul(
            FEE_DENOMINATOR.sub(calculateCurrentWithdrawFee(self, account))
        )
            .div(FEE_DENOMINATOR);

        return (dy, dySwapFee);
    }

    /**
     * @notice Calculate the dy of withdrawing in one token
     * @param self Swap struct to read from
     * @param tokenIndex which token will be withdrawn
     * @param tokenAmount the amount to withdraw in the pools precision
     * @return the d and the new y after withdrawing one token
     */
    function calculateWithdrawOneTokenDY(
        Swap storage self,
        uint8 tokenIndex,
        uint256 tokenAmount
    ) internal view returns (uint256, uint256) {
        require(
            tokenIndex < self.pooledTokens.length,
            "Token index out of range"
        );

        // Get the current D, then solve the stableswap invariant
        // y_i for D - tokenAmount
        uint256[] memory xp = _xp(self);
        CalculateWithdrawOneTokenDYInfo memory v =
            CalculateWithdrawOneTokenDYInfo(0, 0, 0, 0, 0);
        v.preciseA = _getAPrecise(self);
        v.d0 = getD(xp, v.preciseA);
        v.d1 = v.d0.sub(tokenAmount.mul(v.d0).div(self.lpToken.totalSupply()));

        require(
            tokenAmount <= xp[tokenIndex],
            "Cannot withdraw more than available"
        );

        v.newY = getYD(v.preciseA, tokenIndex, xp, v.d1);

        uint256[] memory xpReduced = new uint256[](xp.length);

        v.feePerToken = _feePerToken(self);
        for (uint256 i = 0; i < self.pooledTokens.length; i++) {
            uint256 xpi = xp[i];
            // if i == tokenIndex, dxExpected = xp[i] * d1 / d0 - newY
            // else dxExpected = xp[i] - (xp[i] * d1 / d0)
            // xpReduced[i] -= dxExpected * fee / FEE_DENOMINATOR
            xpReduced[i] = xpi.sub(
                (
                    (i == tokenIndex)
                        ? xpi.mul(v.d1).div(v.d0).sub(v.newY)
                        : xpi.sub(xpi.mul(v.d1).div(v.d0))
                )
                    .mul(v.feePerToken)
                    .div(FEE_DENOMINATOR)
            );
        }

        uint256 dy =
            xpReduced[tokenIndex].sub(
                getYD(v.preciseA, tokenIndex, xpReduced, v.d1)
            );
        dy = dy.sub(1).div(self.tokenPrecisionMultipliers[tokenIndex]);

        return (dy, v.newY);
    }

    /**
     * @notice Calculate the price of a token in the pool with given
     * precision-adjusted balances and a particular D.
     *
     * @dev This is accomplished via solving the invariant iteratively.
     * See the StableSwap paper and Curve.fi implementation for further details.
     *
     * x_1**2 + x1 * (sum' - (A*n**n - 1) * D / (A * n**n)) = D ** (n + 1) / (n ** (2 * n) * prod' * A)
     * x_1**2 + b*x_1 = c
     * x_1 = (x_1**2 + c) / (2*x_1 + b)
     *
     * @param a the amplification coefficient * n * (n - 1). See the StableSwap paper for details.
     * @param tokenIndex Index of token we are calculating for.
     * @param xp a precision-adjusted set of pool balances. Array should be
     * the same cardinality as the pool.
     * @param d the stableswap invariant
     * @return the price of the token, in the same precision as in xp
     */
    function getYD(
        uint256 a,
        uint8 tokenIndex,
        uint256[] memory xp,
        uint256 d
    ) internal pure returns (uint256) {
        uint256 numTokens = xp.length;
        require(tokenIndex < numTokens, "Token not found");

        uint256 c = d;
        uint256 s;
        uint256 nA = a.mul(numTokens);

        for (uint256 i = 0; i < numTokens; i++) {
            if (i != tokenIndex) {
                s = s.add(xp[i]);
                c = c.mul(d).div(xp[i].mul(numTokens));
                // If we were to protect the division loss we would have to keep the denominator separate
                // and divide at the end. However this leads to overflow with large numTokens or/and D.
                // c = c * D * D * D * ... overflow!
            }
        }
        c = c.mul(d).mul(A_PRECISION).div(nA.mul(numTokens));

        uint256 b = s.add(d.mul(A_PRECISION).div(nA));
        uint256 yPrev;
        uint256 y = d;
        for (uint256 i = 0; i < MAX_LOOP_LIMIT; i++) {
            yPrev = y;
<<<<<<< HEAD
            y = y.mul(y).add(c).div(y.mul(2).add(b).sub(d));
            if (y.within1(yPrev)) {
                break;
=======
            y = y.mul(y).add(c).div(y.mul(2).add(b).sub(D));
            if(y.within1(yPrev)) {
                return y;
>>>>>>> c59b28a8
            }
        }
        revert("Approximation did not converge");
    }

    /**
     * @notice Get D, the StableSwap invariant, based on a set of balances and a particular A.
     * @param xp a precision-adjusted set of pool balances. Array should be the same cardinality
     * as the pool.
     * @param a the amplification coefficient * n * (n - 1) in A_PRECISION.
     * See the StableSwap paper for details
     * @return the invariant, at the precision of the pool
     */
    function getD(uint256[] memory xp, uint256 a)
        internal
        pure
        returns (uint256)
    {
        uint256 numTokens = xp.length;
        uint256 s;
        for (uint256 i = 0; i < numTokens; i++) {
            s = s.add(xp[i]);
        }
        if (s == 0) {
            return 0;
        }

        uint256 prevD;
        uint256 d = s;
        uint256 nA = a.mul(numTokens);

        for (uint256 i = 0; i < MAX_LOOP_LIMIT; i++) {
            uint256 dP = d;
            for (uint256 j = 0; j < numTokens; j++) {
                dP = dP.mul(d).div(xp[j].mul(numTokens));
                // If we were to protect the division loss we would have to keep the denominator separate
                // and divide at the end. However this leads to overflow with large numTokens or/and D.
                // dP = dP * D * D * D * ... overflow!
            }
            prevD = d;
            d = nA.mul(s).div(A_PRECISION).add(dP.mul(numTokens)).mul(d).div(
                nA.sub(A_PRECISION).mul(d).div(A_PRECISION).add(
                    numTokens.add(1).mul(dP)
                )
            );
            if (d.within1(prevD)) {
                return d;
            }
        }

        // Convergence should occur in 4 loops or less. If this is reached, there may be something wrong
        // with the pool. If this were to occur repeatedly, LPs should withdraw via `removeLiquidity()`
        // function which does not rely on D.
        revert("D does not converge");
    }

    /**
     * @notice Get D, the StableSwap invariant, based on self Swap struct
     * @param self Swap struct to read from
     * @return The invariant, at the precision of the pool
     */
    function getD(Swap storage self) internal view returns (uint256) {
        return getD(_xp(self), _getAPrecise(self));
    }

    /**
     * @notice Given a set of balances and precision multipliers, return the
     * precision-adjusted balances.
     *
     * @param balances an array of token balances, in their native precisions.
     * These should generally correspond with pooled tokens.
     *
     * @param precisionMultipliers an array of multipliers, corresponding to
     * the amounts in the balances array. When multiplied together they
     * should yield amounts at the pool's precision.
     *
     * @return an array of amounts "scaled" to the pool's precision
     */
    function _xp(
        uint256[] memory balances,
        uint256[] memory precisionMultipliers
    ) internal pure returns (uint256[] memory) {
        uint256 numTokens = balances.length;
        require(
            numTokens == precisionMultipliers.length,
            "Balances must map to token precision multipliers"
        );
        uint256[] memory xp = new uint256[](numTokens);
        for (uint256 i = 0; i < numTokens; i++) {
            xp[i] = balances[i].mul(precisionMultipliers[i]);
        }
        return xp;
    }

    /**
     * @notice Return the precision-adjusted balances of all tokens in the pool
     * @param self Swap struct to read from
     * @param balances array of balances to scale
     * @return balances array "scaled" to the pool's precision, allowing
     * them to be more easily compared.
     */
    function _xp(Swap storage self, uint256[] memory balances)
        internal
        view
        returns (uint256[] memory)
    {
        return _xp(balances, self.tokenPrecisionMultipliers);
    }

    /**
     * @notice Return the precision-adjusted balances of all tokens in the pool
     * @param self Swap struct to read from
     * @return the pool balances "scaled" to the pool's precision, allowing
     * them to be more easily compared.
     */
    function _xp(Swap storage self) internal view returns (uint256[] memory) {
        return _xp(self.balances, self.tokenPrecisionMultipliers);
    }

    /**
     * @notice Get the virtual price, to help calculate profit
     * @param self Swap struct to read from
     * @return the virtual price, scaled to precision of POOL_PRECISION_DECIMALS
     */
    function getVirtualPrice(Swap storage self)
        external
        view
        returns (uint256)
    {
        uint256 d = getD(_xp(self), _getAPrecise(self));
        uint256 supply = self.lpToken.totalSupply();
        if (supply > 0) {
            return
                d.mul(10**uint256(ERC20(self.lpToken).decimals())).div(supply);
        }
        return 0;
    }

    /**
     * @notice Calculate the new balances of the tokens given the indexes of the token
     * that is swapped from (FROM) and the token that is swapped to (TO).
     * This function is used as a helper function to calculate how much TO token
     * the user should receive on swap.
     *
     * @param self Swap struct to read from
     * @param tokenIndexFrom index of FROM token
     * @param tokenIndexTo index of TO token
     * @param x the new total amount of FROM token
     * @param xp balances of the tokens in the pool
     * @return the amount of TO token that should remain in the pool
     */
    function getY(
        Swap storage self,
        uint8 tokenIndexFrom,
        uint8 tokenIndexTo,
        uint256 x,
        uint256[] memory xp
    ) internal view returns (uint256) {
        uint256 numTokens = self.pooledTokens.length;
        require(
            tokenIndexFrom != tokenIndexTo,
            "Can't compare token to itself"
        );
        require(
            tokenIndexFrom < numTokens && tokenIndexTo < numTokens,
            "Tokens must be in pool"
        );

        uint256 a = _getAPrecise(self);
        uint256 d = getD(xp, a);
        uint256 c = d;
        uint256 s;
        uint256 nA = numTokens.mul(a);

        uint256 _x;
        for (uint256 i = 0; i < numTokens; i++) {
            if (i == tokenIndexFrom) {
                _x = x;
            } else if (i != tokenIndexTo) {
                _x = xp[i];
            } else {
                continue;
            }
            s = s.add(_x);
            c = c.mul(d).div(_x.mul(numTokens));
            // If we were to protect the division loss we would have to keep the denominator separate
            // and divide at the end. However this leads to overflow with large numTokens or/and D.
            // c = c * D * D * D * ... overflow!
        }
        c = c.mul(d).mul(A_PRECISION).div(nA.mul(numTokens));
        uint256 b = s.add(d.mul(A_PRECISION).div(nA));
        uint256 yPrev;
        uint256 y = d;

        // iterative approximation
        for (uint256 i = 0; i < MAX_LOOP_LIMIT; i++) {
            yPrev = y;
            y = y.mul(y).add(c).div(y.mul(2).add(b).sub(d));
            if (y.within1(yPrev)) {
                return y;
            }
        }
        revert("Approximation did not converge");
    }

    /**
     * @notice Externally calculates a swap between two tokens.
     * @param self Swap struct to read from
     * @param tokenIndexFrom the token to sell
     * @param tokenIndexTo the token to buy
     * @param dx the number of tokens to sell. If the token charges a fee on transfers,
     * use the amount that gets transferred after the fee.
     * @return dy the number of tokens the user will get
     */
    function calculateSwap(
        Swap storage self,
        uint8 tokenIndexFrom,
        uint8 tokenIndexTo,
        uint256 dx
    ) external view returns (uint256 dy) {
        (dy, ) = _calculateSwap(self, tokenIndexFrom, tokenIndexTo, dx);
    }

    /**
     * @notice Internally calculates a swap between two tokens.
     *
     * @dev The caller is expected to transfer the actual amounts (dx and dy)
     * using the token contracts.
     *
     * @param self Swap struct to read from
     * @param tokenIndexFrom the token to sell
     * @param tokenIndexTo the token to buy
     * @param dx the number of tokens to sell. If the token charges a fee on transfers,
     * use the amount that gets transferred after the fee.
     * @return dy the number of tokens the user will get
     * @return dyFee the associated fee
     */
    function _calculateSwap(
        Swap storage self,
        uint8 tokenIndexFrom,
        uint8 tokenIndexTo,
        uint256 dx
    ) internal view returns (uint256 dy, uint256 dyFee) {
        uint256[] memory xp = _xp(self);
        require(
            tokenIndexFrom < xp.length && tokenIndexTo < xp.length,
            "Token index out of range"
        );
        uint256 x =
            dx.mul(self.tokenPrecisionMultipliers[tokenIndexFrom]).add(
                xp[tokenIndexFrom]
            );
        uint256 y = getY(self, tokenIndexFrom, tokenIndexTo, x, xp);
        dy = xp[tokenIndexTo].sub(y).sub(1);
        dyFee = dy.mul(self.swapFee).div(FEE_DENOMINATOR);
        dy = dy.sub(dyFee).div(self.tokenPrecisionMultipliers[tokenIndexTo]);
    }

    /**
     * @notice A simple method to calculate amount of each underlying
     * tokens that is returned upon burning given amount of
     * LP tokens
     *
     * @param account the address that is removing liquidity. required for withdraw fee calculation
     * @param amount the amount of LP tokens that would to be burned on
     * withdrawal
     * @return array of amounts of tokens user will receive
     */
    function calculateRemoveLiquidity(
        Swap storage self,
        address account,
        uint256 amount
    ) external view returns (uint256[] memory) {
        return _calculateRemoveLiquidity(self, account, amount);
    }

    function _calculateRemoveLiquidity(
        Swap storage self,
        address account,
        uint256 amount
    ) internal view returns (uint256[] memory) {
        uint256 totalSupply = self.lpToken.totalSupply();
        require(amount <= totalSupply, "Cannot exceed total supply");

        uint256 feeAdjustedAmount =
            amount
                .mul(
                FEE_DENOMINATOR.sub(calculateCurrentWithdrawFee(self, account))
            )
                .div(FEE_DENOMINATOR);

        uint256[] memory amounts = new uint256[](self.pooledTokens.length);

        for (uint256 i = 0; i < self.pooledTokens.length; i++) {
            amounts[i] = self.balances[i].mul(feeAdjustedAmount).div(
                totalSupply
            );
        }
        return amounts;
    }

    /**
     * @notice Calculate the fee that is applied when the given user withdraws.
     * Withdraw fee decays linearly over 4 weeks.
     * @param user address you want to calculate withdraw fee of
     * @return current withdraw fee of the user
     */
    function calculateCurrentWithdrawFee(Swap storage self, address user)
        public
        view
        returns (uint256)
    {
        uint256 endTime = self.depositTimestamp[user].add(4 weeks);
        if (endTime > block.timestamp) {
            uint256 timeLeftover = endTime.sub(block.timestamp);
            return
                self
                    .defaultWithdrawFee
                    .mul(self.withdrawFeeMultiplier[user])
                    .mul(timeLeftover)
                    .div(4 weeks)
                    .div(FEE_DENOMINATOR);
        }
        return 0;
    }

    /**
     * @notice A simple method to calculate prices from deposits or
     * withdrawals, excluding fees but including slippage. This is
     * helpful as an input into the various "min" parameters on calls
     * to fight front-running
     *
     * @dev This shouldn't be used outside frontends for user estimates.
     *
     * @param self Swap struct to read from
     * @param account address of the account depositing or withdrawing tokens
     * @param amounts an array of token amounts to deposit or withdrawal,
     * corresponding to pooledTokens. The amount should be in each
     * pooled token's native precision. If a token charges a fee on transfers,
     * use the amount that gets transferred after the fee.
     * @param deposit whether this is a deposit or a withdrawal
     * @return if deposit was true, total amount of lp token that will be minted and if
     * deposit was false, total amount of lp token that will be burned
     */
    function calculateTokenAmount(
        Swap storage self,
        address account,
        uint256[] calldata amounts,
        bool deposit
    ) external view returns (uint256) {
        uint256 numTokens = self.pooledTokens.length;
        uint256 a = _getAPrecise(self);
        uint256 d0 = getD(_xp(self, self.balances), a);
        uint256[] memory balances1 = self.balances;
        for (uint256 i = 0; i < numTokens; i++) {
            if (deposit) {
                balances1[i] = balances1[i].add(amounts[i]);
            } else {
                balances1[i] = balances1[i].sub(
                    amounts[i],
                    "Cannot withdraw more than available"
                );
            }
        }
        uint256 d1 = getD(_xp(self, balances1), a);
        uint256 totalSupply = self.lpToken.totalSupply();
        if (deposit) {
            return d1.sub(d0).mul(totalSupply).div(d0);
        } else {
            return
                d0.sub(d1).mul(totalSupply).div(d0).mul(FEE_DENOMINATOR).div(
                    FEE_DENOMINATOR.sub(
                        calculateCurrentWithdrawFee(self, account)
                    )
                );
        }
    }

    /**
     * @notice return accumulated amount of admin fees of the token with given index
     * @param self Swap struct to read from
     * @param index Index of the pooled token
     * @return admin balance in the token's precision
     */
    function getAdminBalance(Swap storage self, uint256 index)
        external
        view
        returns (uint256)
    {
        require(index < self.pooledTokens.length, "Token index out of range");
        return
            self.pooledTokens[index].balanceOf(address(this)).sub(
                self.balances[index]
            );
    }

    /**
     * @notice internal helper function to calculate fee per token multiplier used in
     * swap fee calculations
     * @param self Swap struct to read from
     */
    function _feePerToken(Swap storage self) internal view returns (uint256) {
        return
            self.swapFee.mul(self.pooledTokens.length).div(
                self.pooledTokens.length.sub(1).mul(4)
            );
    }

    /*** STATE MODIFYING FUNCTIONS ***/

    /**
     * @notice swap two tokens in the pool
     * @param self Swap struct to read from and write to
     * @param tokenIndexFrom the token the user wants to sell
     * @param tokenIndexTo the token the user wants to buy
     * @param dx the amount of tokens the user wants to sell
     * @param minDy the min amount the user would like to receive, or revert.
     * @return amount of token user received on swap
     */
    function swap(
        Swap storage self,
        uint8 tokenIndexFrom,
        uint8 tokenIndexTo,
        uint256 dx,
        uint256 minDy
    ) external returns (uint256) {
        require(
            dx <= self.pooledTokens[tokenIndexFrom].balanceOf(msg.sender),
            "Cannot swap more than you own"
        );

        // Transfer tokens first to see if a fee was charged on transfer
        uint256 beforeBalance =
            self.pooledTokens[tokenIndexFrom].balanceOf(address(this));
        self.pooledTokens[tokenIndexFrom].safeTransferFrom(
            msg.sender,
            address(this),
            dx
        );

        // Use the actual transferred amount for AMM math
        uint256 transferredDx =
            self.pooledTokens[tokenIndexFrom].balanceOf(address(this)).sub(
                beforeBalance
            );

        (uint256 dy, uint256 dyFee) =
            _calculateSwap(self, tokenIndexFrom, tokenIndexTo, transferredDx);
        require(dy >= minDy, "Swap didn't result in min tokens");

        uint256 dyAdminFee =
            dyFee.mul(self.adminFee).div(FEE_DENOMINATOR).div(
                self.tokenPrecisionMultipliers[tokenIndexTo]
            );

        self.balances[tokenIndexFrom] = self.balances[tokenIndexFrom].add(
            transferredDx
        );
        self.balances[tokenIndexTo] = self.balances[tokenIndexTo].sub(dy).sub(
            dyAdminFee
        );

        self.pooledTokens[tokenIndexTo].safeTransfer(msg.sender, dy);

        emit TokenSwap(
            msg.sender,
            transferredDx,
            dy,
            tokenIndexFrom,
            tokenIndexTo
        );
        return dy;
    }

    /**
     * @notice Add liquidity to the pool
     * @param self Swap struct to read from and write to
     * @param amounts the amounts of each token to add, in their native precision
     * @param minToMint the minimum LP tokens adding this amount of liquidity
     * should mint, otherwise revert. Handy for front-running mitigation
     * @return amount of LP token user received
     */
    function addLiquidity(
        Swap storage self,
        uint256[] memory amounts,
        uint256 minToMint
    ) external returns (uint256) {
        require(
            amounts.length == self.pooledTokens.length,
            "Amounts must map to pooled tokens"
        );

        uint256[] memory fees = new uint256[](self.pooledTokens.length);

        // current state
        AddLiquidityInfo memory v = AddLiquidityInfo(0, 0, 0, 0);

        if (self.lpToken.totalSupply() != 0) {
            v.d0 = getD(self);
        }
        uint256[] memory newBalances = self.balances;

        for (uint256 i = 0; i < self.pooledTokens.length; i++) {
            require(
                self.lpToken.totalSupply() != 0 || amounts[i] > 0,
                "If token supply is zero, must supply all tokens in pool"
            );

            // Transfer tokens first to see if a fee was charged on transfer
            if (amounts[i] != 0) {
                uint256 beforeBalance =
                    self.pooledTokens[i].balanceOf(address(this));
                self.pooledTokens[i].safeTransferFrom(
                    msg.sender,
                    address(this),
                    amounts[i]
                );

                // Update the amounts[] with actual transfer amount
                amounts[i] = self.pooledTokens[i].balanceOf(address(this)).sub(
                    beforeBalance
                );
            }

            newBalances[i] = self.balances[i].add(amounts[i]);
        }

        // invariant after change
        v.preciseA = _getAPrecise(self);
        v.d1 = getD(_xp(self, newBalances), v.preciseA);
        require(v.d1 > v.d0, "D should increase after additional liquidity");

        // updated to reflect fees and calculate the user's LP tokens
        v.d2 = v.d1;
        if (self.lpToken.totalSupply() != 0) {
            uint256 feePerToken = _feePerToken(self);
            for (uint256 i = 0; i < self.pooledTokens.length; i++) {
                uint256 idealBalance = v.d1.mul(self.balances[i]).div(v.d0);
                fees[i] = feePerToken
                    .mul(idealBalance.difference(newBalances[i]))
                    .div(FEE_DENOMINATOR);
                self.balances[i] = newBalances[i].sub(
                    fees[i].mul(self.adminFee).div(FEE_DENOMINATOR)
                );
                newBalances[i] = newBalances[i].sub(fees[i]);
            }
            v.d2 = getD(_xp(self, newBalances), v.preciseA);
        } else {
            // the initial depositor doesn't pay fees
            self.balances = newBalances;
        }

        uint256 toMint;
        if (self.lpToken.totalSupply() == 0) {
            toMint = v.d1;
        } else {
            toMint = v.d2.sub(v.d0).mul(self.lpToken.totalSupply()).div(v.d0);
        }

        require(toMint >= minToMint, "Couldn't mint min requested LP tokens");

        // mint the user's LP tokens
        self.lpToken.mint(msg.sender, toMint);

        emit AddLiquidity(
            msg.sender,
            amounts,
            fees,
            v.d1,
            self.lpToken.totalSupply()
        );

        return toMint;
    }

    /**
     * @notice Update the withdraw fee for `user`. If the user is currently
     * not providing liquidity in the pool, sets to default value. If not, recalculate
     * the starting withdraw fee based on the last deposit's time & amount relative
     * to the new deposit.
     *
     * @param self Swap struct to read from and write to
     * @param user address of the user depositing tokens
     * @param toMint amount of pool tokens to be minted
     */
    function updateUserWithdrawFee(
        Swap storage self,
        address user,
        uint256 toMint
    ) external {
        _updateUserWithdrawFee(self, user, toMint);
    }

    function _updateUserWithdrawFee(
        Swap storage self,
        address user,
        uint256 toMint
    ) internal {
        // If token is transferred to address 0 (or burned), don't update the fee.
        if (user == address(0)) {
            return;
        }
        if (self.defaultWithdrawFee == 0) {
            // If current fee is set to 0%, set multiplier to FEE_DENOMINATOR
            self.withdrawFeeMultiplier[user] = FEE_DENOMINATOR;
        } else {
            // Otherwise, calculate appropriate discount based on last deposit amount
            uint256 currentFee = calculateCurrentWithdrawFee(self, user);
            uint256 currentBalance = self.lpToken.balanceOf(user);

            // ((currentBalance * currentFee) + (toMint * defaultWithdrawFee)) * FEE_DENOMINATOR /
            // ((toMint + currentBalance) * defaultWithdrawFee)
            self.withdrawFeeMultiplier[user] = currentBalance
                .mul(currentFee)
                .add(toMint.mul(self.defaultWithdrawFee))
                .mul(FEE_DENOMINATOR)
                .div(toMint.add(currentBalance).mul(self.defaultWithdrawFee));
        }
        self.depositTimestamp[user] = block.timestamp;
    }

    /**
     * @notice Burn LP tokens to remove liquidity from the pool.
     * @dev Liquidity can always be removed, even when the pool is paused.
     * @param self Swap struct to read from and write to
     * @param amount the amount of LP tokens to burn
     * @param minAmounts the minimum amounts of each token in the pool
     * acceptable for this burn. Useful as a front-running mitigation
     * @return amounts of tokens the user received
     */
    function removeLiquidity(
        Swap storage self,
        uint256 amount,
        uint256[] calldata minAmounts
    ) external returns (uint256[] memory) {
        require(amount <= self.lpToken.balanceOf(msg.sender), ">LP.balanceOf");
        require(
            minAmounts.length == self.pooledTokens.length,
            "Min amounts should correspond to pooled tokens"
        );

        uint256[] memory amounts =
            _calculateRemoveLiquidity(self, msg.sender, amount);

        for (uint256 i = 0; i < amounts.length; i++) {
            require(
                amounts[i] >= minAmounts[i],
                "Resulted in fewer tokens than expected"
            );
            self.balances[i] = self.balances[i].sub(amounts[i]);
            self.pooledTokens[i].safeTransfer(msg.sender, amounts[i]);
        }

        self.lpToken.burnFrom(msg.sender, amount);

        emit RemoveLiquidity(msg.sender, amounts, self.lpToken.totalSupply());

        return amounts;
    }

    /**
     * @notice Remove liquidity from the pool all in one token.
     * @param self Swap struct to read from and write to
     * @param tokenAmount the amount of the lp tokens to burn
     * @param tokenIndex the index of the token you want to receive
     * @param minAmount the minimum amount to withdraw, otherwise revert
     * @return amount chosen token that user received
     */
    function removeLiquidityOneToken(
        Swap storage self,
        uint256 tokenAmount,
        uint8 tokenIndex,
        uint256 minAmount
    ) external returns (uint256) {
        uint256 totalSupply = self.lpToken.totalSupply();
        uint256 numTokens = self.pooledTokens.length;
        require(
            tokenAmount <= self.lpToken.balanceOf(msg.sender),
            ">LP.balanceOf"
        );
        require(tokenIndex < numTokens, "Token not found");

        uint256 dyFee;
        uint256 dy;

        (dy, dyFee) = calculateWithdrawOneToken(
            self,
            msg.sender,
            tokenAmount,
            tokenIndex
        );

        require(dy >= minAmount, "The min amount of tokens wasn't met");

        self.balances[tokenIndex] = self.balances[tokenIndex].sub(
            dy.add(dyFee.mul(self.adminFee).div(FEE_DENOMINATOR))
        );
        self.lpToken.burnFrom(msg.sender, tokenAmount);
        self.pooledTokens[tokenIndex].safeTransfer(msg.sender, dy);

        emit RemoveLiquidityOne(
            msg.sender,
            tokenAmount,
            totalSupply,
            tokenIndex,
            dy
        );

        return dy;
    }

    /**
     * @notice Remove liquidity from the pool, weighted differently than the
     * pool's current balances.
     *
     * @param self Swap struct to read from and write to
     * @param amounts how much of each token to withdraw
     * @param maxBurnAmount the max LP token provider is willing to pay to
     * remove liquidity. Useful as a front-running mitigation.
     * @return actual amount of LP tokens burned in the withdrawal
     */
    function removeLiquidityImbalance(
        Swap storage self,
        uint256[] memory amounts,
        uint256 maxBurnAmount
    ) public returns (uint256) {
        require(
            amounts.length == self.pooledTokens.length,
            "Amounts should correspond to pooled tokens"
        );
        require(
            maxBurnAmount <= self.lpToken.balanceOf(msg.sender) &&
                maxBurnAmount != 0,
            ">LP.balanceOf"
        );

        RemoveLiquidityImbalanceInfo memory v =
            RemoveLiquidityImbalanceInfo(0, 0, 0, 0);

        uint256 tokenSupply = self.lpToken.totalSupply();
        uint256 feePerToken = _feePerToken(self);

        uint256[] memory balances1 = self.balances;

        v.preciseA = _getAPrecise(self);

        v.d0 = getD(_xp(self), v.preciseA);
        for (uint256 i = 0; i < self.pooledTokens.length; i++) {
            balances1[i] = balances1[i].sub(
                amounts[i],
                "Cannot withdraw more than available"
            );
        }
        v.d1 = getD(_xp(self, balances1), v.preciseA);
        uint256[] memory fees = new uint256[](self.pooledTokens.length);

        for (uint256 i = 0; i < self.pooledTokens.length; i++) {
            uint256 idealBalance = v.d1.mul(self.balances[i]).div(v.d0);
            uint256 difference = idealBalance.difference(balances1[i]);
            fees[i] = feePerToken.mul(difference).div(FEE_DENOMINATOR);
            self.balances[i] = balances1[i].sub(
                fees[i].mul(self.adminFee).div(FEE_DENOMINATOR)
            );
            balances1[i] = balances1[i].sub(fees[i]);
        }

        v.d2 = getD(_xp(self, balances1), v.preciseA);

        uint256 tokenAmount = v.d0.sub(v.d2).mul(tokenSupply).div(v.d0);
        require(tokenAmount != 0, "Burnt amount cannot be zero");
        tokenAmount = tokenAmount.add(1).mul(FEE_DENOMINATOR).div(
            FEE_DENOMINATOR.sub(calculateCurrentWithdrawFee(self, msg.sender))
        );

        require(
            tokenAmount <= maxBurnAmount,
            "More expensive than the max burn amount"
        );

        self.lpToken.burnFrom(msg.sender, tokenAmount);

        for (uint256 i = 0; i < self.pooledTokens.length; i++) {
            self.pooledTokens[i].safeTransfer(msg.sender, amounts[i]);
        }

        emit RemoveLiquidityImbalance(
            msg.sender,
            amounts,
            fees,
            v.d1,
            tokenSupply.sub(tokenAmount)
        );

        return tokenAmount;
    }

    /**
     * @notice withdraw all admin fees to a given address
     * @param self Swap struct to withdraw fees from
     * @param to Address to send the fees to
     */
    function withdrawAdminFees(Swap storage self, address to) external {
        for (uint256 i = 0; i < self.pooledTokens.length; i++) {
            IERC20 token = self.pooledTokens[i];
            uint256 balance =
                token.balanceOf(address(this)).sub(self.balances[i]);
            if (balance != 0) {
                token.safeTransfer(to, balance);
            }
        }
    }

    /**
     * @notice Sets the admin fee
     * @dev adminFee cannot be higher than 100% of the swap fee
     * @param self Swap struct to update
     * @param newAdminFee new admin fee to be applied on future transactions
     */
    function setAdminFee(Swap storage self, uint256 newAdminFee) external {
        require(newAdminFee <= MAX_ADMIN_FEE, "Fee is too high");
        self.adminFee = newAdminFee;

        emit NewAdminFee(newAdminFee);
    }

    /**
     * @notice update the swap fee
     * @dev fee cannot be higher than 1% of each swap
     * @param self Swap struct to update
     * @param newSwapFee new swap fee to be applied on future transactions
     */
    function setSwapFee(Swap storage self, uint256 newSwapFee) external {
        require(newSwapFee <= MAX_SWAP_FEE, "Fee is too high");
        self.swapFee = newSwapFee;

        emit NewSwapFee(newSwapFee);
    }

    /**
     * @notice update the default withdraw fee. This also affects deposits made in the past as well.
     * @param self Swap struct to update
     * @param newWithdrawFee new withdraw fee to be applied
     */
    function setDefaultWithdrawFee(Swap storage self, uint256 newWithdrawFee)
        external
    {
        require(newWithdrawFee <= MAX_WITHDRAW_FEE, "Fee is too high");
        self.defaultWithdrawFee = newWithdrawFee;

        emit NewWithdrawFee(newWithdrawFee);
    }

    /**
     * @notice Start ramping up or down A parameter towards given futureA_ and futureTime_
     * Checks if the change is too rapid, and commits the new A value only when it falls under
     * the limit range.
     * @param self Swap struct to update
     * @param futureA_ the new A to ramp towards
     * @param futureTime_ timestamp when the new A should be reached
     */
    function rampA(
        Swap storage self,
        uint256 futureA_,
        uint256 futureTime_
    ) external {
        require(
            block.timestamp >= self.initialATime.add(1 days),
            "New ramp cannot be started until 1 day has passed"
        );
        require(
            futureTime_ >= block.timestamp.add(MIN_RAMP_TIME),
            "Insufficient ramp time"
        );
        require(
            futureA_ > 0 && futureA_ < MAX_A,
            "futureA_ must be between 0 and MAX_A"
        );

        uint256 initialAPrecise = _getAPrecise(self);
        uint256 futureAPrecise = futureA_.mul(A_PRECISION);

        if (futureAPrecise < initialAPrecise) {
            require(
                futureAPrecise.mul(MAX_A_CHANGE) >= initialAPrecise,
                "futureA_ is too small"
            );
        } else {
            require(
                futureAPrecise <= initialAPrecise.mul(MAX_A_CHANGE),
                "futureA_ is too large"
            );
        }

        self.initialA = initialAPrecise;
        self.futureA = futureAPrecise;
        self.initialATime = block.timestamp;
        self.futureATime = futureTime_;

        emit RampA(
            initialAPrecise,
            futureAPrecise,
            block.timestamp,
            futureTime_
        );
    }

    /**
     * @notice Stops ramping A immediately. Once this function is called, rampA()
     * cannot be called for another 24 hours
     * @param self Swap struct to update
     */
    function stopRampA(Swap storage self) external {
        require(self.futureATime > block.timestamp, "Ramp is already stopped");
        uint256 currentA = _getAPrecise(self);

        self.initialA = currentA;
        self.futureA = currentA;
        self.initialATime = block.timestamp;
        self.futureATime = block.timestamp;

        emit StopRampA(currentA, block.timestamp);
    }
}<|MERGE_RESOLUTION|>--- conflicted
+++ resolved
@@ -369,15 +369,9 @@
         uint256 y = d;
         for (uint256 i = 0; i < MAX_LOOP_LIMIT; i++) {
             yPrev = y;
-<<<<<<< HEAD
             y = y.mul(y).add(c).div(y.mul(2).add(b).sub(d));
             if (y.within1(yPrev)) {
-                break;
-=======
-            y = y.mul(y).add(c).div(y.mul(2).add(b).sub(D));
-            if(y.within1(yPrev)) {
                 return y;
->>>>>>> c59b28a8
             }
         }
         revert("Approximation did not converge");
