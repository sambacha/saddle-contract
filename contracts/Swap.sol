pragma solidity 0.6.12;

import "@openzeppelin/contracts/math/SafeMath.sol";
import "@openzeppelin/contracts/token/ERC20/SafeERC20.sol";
import "@openzeppelin/contracts/utils/ReentrancyGuard.sol";
import "./OwnerPausable.sol";
import "./SwapUtils.sol";
import "./MathUtils.sol";
import "./Allowlist.sol";

/**
 * @title Swap - A StableSwap implementation in solidity.
 * @notice This contract is responsible for custody of closely pegged assets (eg. group of stablecoins)
 * and automatic market making system. Users become an LP (Liquidity Provider) by depositing their tokens
 * in desired ratios for an exchange of the pool token that represents their share of the pool.
 * Users can burn pool tokens and withdraw their share of token(s).
 *
 * Each time a swap between the pooled tokens happens, a set fee incurs which effectively gets
 * distributed to the LPs.
 *
 * In case of emergencies, admin can pause additional deposits, swaps, or single-asset withdraws - which
 * stops the ratio of the tokens in the pool from changing.
 * Users can always withdraw their tokens via multi-asset withdraws.
 *
 * @dev Most of the logic is stored as a library `SwapUtils` for the sake of reducing contract's
 * deployment size.
 */
contract Swap is OwnerPausable, ReentrancyGuard {
    using SafeERC20 for IERC20;
    using SafeMath for uint256;
    using MathUtils for uint256;
    using SwapUtils for SwapUtils.Swap;

    // Struct storing data responsible for automatic market maker functionalities. In order to
    // access this data, this contract uses SwapUtils library. For more details, see SwapUtils.sol
    SwapUtils.Swap public swapStorage;

    // Address to allowlist contract that holds information about maximum totaly supply of lp tokens
    // and maximum mintable amount per user address. As this is immutable, this will become a constant
    // after initialization.
    IAllowlist public immutable allowlist;
<<<<<<< HEAD

    // Boolean value that notates whether this pool is guarded or not. When isGuarded is true,
    // addLiquidity function will be restricted by limits defined in allowlist contract.
    bool public isGuarded = true;

    // Maps token address to an index in the pool. Used to prevent duplicate tokens in the pool.
    // getTokenIndex function also relies on this mapping to retrieve token index.
=======
    bool private guarded = true;
>>>>>>> 08b0b82a
    mapping(address => uint8) private tokenIndexes;

    /*** EVENTS ***/

    // events replicated from SwapUtils to make the ABI easier for dumb
    // clients
    event TokenSwap(
        address indexed buyer,
        uint256 tokensSold,
        uint256 tokensBought,
        uint128 soldId,
        uint128 boughtId
    );
    event AddLiquidity(
        address indexed provider,
        uint256[] tokenAmounts,
        uint256[] fees,
        uint256 invariant,
        uint256 lpTokenSupply
    );
    event RemoveLiquidity(
        address indexed provider,
        uint256[] tokenAmounts,
        uint256 lpTokenSupply
    );
    event RemoveLiquidityOne(
        address indexed provider,
        uint256 lpTokenAmount,
        uint256 lpTokenSupply,
        uint256 boughtId,
        uint256 tokensBought
    );
    event RemoveLiquidityImbalance(
        address indexed provider,
        uint256[] tokenAmounts,
        uint256[] fees,
        uint256 invariant,
        uint256 lpTokenSupply
    );
    event NewAdminFee(uint256 newAdminFee);
    event NewSwapFee(uint256 newSwapFee);
    event NewWithdrawFee(uint256 newWithdrawFee);
    event RampA(
        uint256 oldA,
        uint256 newA,
        uint256 initialTime,
        uint256 futureTime
    );
    event StopRampA(uint256 currentA, uint256 time);

    /**
     * @notice Deploys this Swap contract with given parameters as default
     * values. This will also deploy a LPToken that represents users
     * LP position. The owner of LPToken will be this contract - which means
     * only this contract is allowed to mint new tokens.
     *
     * @param _pooledTokens an array of ERC20s this pool will accept
     * @param decimals the decimals to use for each pooled token,
     * eg 8 for WBTC. Cannot be larger than POOL_PRECISION_DECIMALS
     * @param lpTokenName the long-form name of the token to be deployed
     * @param lpTokenSymbol the short symbol for the token to be deployed
     * @param _a the amplification coefficient * n * (n - 1). See the
     * StableSwap paper for details
     * @param _fee default swap fee to be initialized with
     * @param _adminFee default adminFee to be initialized with
     * @param _withdrawFee default withdrawFee to be initliazed with
     * @param _allowlist address of allowlist contract for guarded launch
     */
    constructor(
        IERC20[] memory _pooledTokens,
        uint8[] memory decimals,
        string memory lpTokenName,
        string memory lpTokenSymbol,
        uint256 _a,
        uint256 _fee,
        uint256 _adminFee,
        uint256 _withdrawFee,
        IAllowlist _allowlist
    ) public OwnerPausable() ReentrancyGuard() {
        // Check _pooledTokens and precisions parameter
        require(
            _pooledTokens.length > 1,
            "Pools must contain more than 1 token"
        );
        require(
            _pooledTokens.length <= 32,
            "Pools with over 32 tokens aren't supported"
        );
        require(
            _pooledTokens.length == decimals.length,
            "Each pooled token needs a specified decimals"
        );

        uint256[] memory precisionMultipliers = new uint256[](decimals.length);

        for (uint8 i = 0; i < _pooledTokens.length; i++) {
            if (i > 0) {
                // Check if index is already used. Check if 0th element is a duplicate.
                require(
                    tokenIndexes[address(_pooledTokens[i])] == 0 &&
                        _pooledTokens[0] != _pooledTokens[i],
                    "Pools cannot have duplicate tokens"
                );
            }
            require(
                address(_pooledTokens[i]) != address(0),
                "The 0 address isn't an ERC-20"
            );
            require(
                decimals[i] <= SwapUtils.POOL_PRECISION_DECIMALS,
                "Token decimals can't be higher than the pool's precision decimals"
            );
            precisionMultipliers[i] =
                10 **
                    (
                        uint256(SwapUtils.POOL_PRECISION_DECIMALS).sub(
                            uint256(decimals[i])
                        )
                    );
            tokenIndexes[address(_pooledTokens[i])] = i;
        }

        // Check _a, _fee, _adminFee, _withdrawFee, _allowlist parameters
        require(_a < SwapUtils.MAX_A, "_a exceeds maximum");
        require(_fee < SwapUtils.MAX_SWAP_FEE, "_fee exceeds maximum");
        require(
            _adminFee < SwapUtils.MAX_ADMIN_FEE,
            "_adminFee exceeds maximum"
        );
        require(
            _withdrawFee < SwapUtils.MAX_WITHDRAW_FEE,
            "_withdrawFee exceeds maximum"
        );
        require(
            _allowlist.getPoolCap(address(0x0)) == uint256(0x54dd1e),
            "Allowlist check failed"
        );

        // Initialize swapStorage struct
        swapStorage.lpToken = new LPToken(
            lpTokenName,
            lpTokenSymbol,
            SwapUtils.POOL_PRECISION_DECIMALS
        );
        swapStorage.pooledTokens = _pooledTokens;
        swapStorage.tokenPrecisionMultipliers = precisionMultipliers;
        swapStorage.balances = new uint256[](_pooledTokens.length);
        swapStorage.initialA = _a.mul(SwapUtils.A_PRECISION);
        swapStorage.futureA = _a.mul(SwapUtils.A_PRECISION);
        swapStorage.initialATime = 0;
        swapStorage.futureATime = 0;
        swapStorage.swapFee = _fee;
        swapStorage.adminFee = _adminFee;
        swapStorage.defaultWithdrawFee = _withdrawFee;

        // Initialize variables related to guarding the initial deposits
        allowlist = _allowlist;
        guarded = true;
    }

    /*** MODIFIERS ***/

    /**
     * @notice Modifier to check deadline against current timestamp
     * @param deadline latest timestamp to accept this transaction
     */
    modifier deadlineCheck(uint256 deadline) {
        require(block.timestamp <= deadline, "Deadline not met");
        _;
    }

    /*** VIEW FUNCTIONS ***/

    /**
     * @notice Return A, the amplification coefficient * n * (n - 1)
     * @dev See the StableSwap paper for details
     * @return A parameter
     */
    function getA() external view returns (uint256) {
        return swapStorage.getA();
    }

    /**
     * @notice Return A in its raw precision form
     * @dev See the StableSwap paper for details
     * @return A parameter in its raw precision form
     */
    function getAPrecise() external view returns (uint256) {
        return swapStorage.getAPrecise();
    }

    /**
     * @notice Return address of the pooled token at given index. Reverts if tokenIndex is out of range.
     * @param index the index of the token
     * @return address of the token at given index
     */
    function getToken(uint8 index) public view returns (IERC20) {
        require(index < swapStorage.pooledTokens.length, "Out of range");
        return swapStorage.pooledTokens[index];
    }

    /**
     * @notice Return the index of the given token address. Reverts if no matching
     * token is found.
     * @param tokenAddress address of the token
     * @return the index of the given token address
     */
    function getTokenIndex(address tokenAddress) external view returns (uint8) {
        uint8 index = tokenIndexes[tokenAddress];
        require(
            address(getToken(index)) == tokenAddress,
            "Token does not exist"
        );
        return index;
    }

    /**
     * @notice Return timestamp of last deposit of given address
     * @return timestamp of the last deposit made by the given address
     */
    function getDepositTimestamp(address user) external view returns (uint256) {
        return swapStorage.getDepositTimestamp(user);
    }

    /**
     * @notice Return current balance of the pooled token at given index
     * @param index the index of the token
     * @return current balance of the pooled token at given index with token's native precision
     */
    function getTokenBalance(uint8 index) external view returns (uint256) {
        require(index < swapStorage.pooledTokens.length, "Index out of range");
        return swapStorage.balances[index];
    }

    /**
     * @notice Get the virtual price, to help calculate profit
     * @return the virtual price, scaled to the POOL_PRECISION_DECIMALS
     */
    function getVirtualPrice() external view returns (uint256) {
        return swapStorage.getVirtualPrice();
    }

    /**
     * @notice Calculate amount of tokens you receive on swap
     * @param tokenIndexFrom the token the user wants to sell
     * @param tokenIndexTo the token the user wants to buy
     * @param dx the amount of tokens the user wants to sell. If the token charges
     * a fee on transfers, use the amount that gets transferred after the fee.
     * @return amount of tokens the user will receive
     */
    function calculateSwap(
        uint8 tokenIndexFrom,
        uint8 tokenIndexTo,
        uint256 dx
    ) external view returns (uint256) {
        return swapStorage.calculateSwap(tokenIndexFrom, tokenIndexTo, dx);
    }

    /**
     * @notice A simple method to calculate prices from deposits or
     * withdrawals, excluding fees but including slippage. This is
     * helpful as an input into the various "min" parameters on calls
     * to fight front-running
     *
     * @dev This shouldn't be used outside frontends for user estimates.
     *
     * @param account address that is depositing or withdrawing tokens
     * @param amounts an array of token amounts to deposit or withdrawal,
     * corresponding to pooledTokens. The amount should be in each
     * pooled token's native precision. If a token charges a fee on transfers,
     * use the amount that gets transferred after the fee.
     * @param deposit whether this is a deposit or a withdrawal
     * @return token amount the user will receive
     */
    function calculateTokenAmount(
        address account,
        uint256[] calldata amounts,
        bool deposit
    ) external view returns (uint256) {
        return swapStorage.calculateTokenAmount(account, amounts, deposit);
    }

    /**
     * @notice A simple method to calculate amount of each underlying
     * tokens that is returned upon burning given amount of LP tokens
     * @param account the address that is withdrawing tokens
     * @param amount the amount of LP tokens that would be burned on withdrawal
     * @return array of token balances that the user will receive
     */
    function calculateRemoveLiquidity(address account, uint256 amount)
        external
        view
        returns (uint256[] memory)
    {
        return swapStorage.calculateRemoveLiquidity(account, amount);
    }

    /**
     * @notice Calculate the amount of underlying token available to withdraw
     * when withdrawing via only single token
     * @param account the address that is withdrawing tokens
     * @param tokenAmount the amount of LP token to burn
     * @param tokenIndex index of which token will be withdrawn
     * @return availableTokenAmount calculated amount of underlying token
     * available to withdraw
     */
    function calculateRemoveLiquidityOneToken(
        address account,
        uint256 tokenAmount,
        uint8 tokenIndex
    ) external view returns (uint256 availableTokenAmount) {
        (availableTokenAmount, ) = swapStorage.calculateWithdrawOneToken(
            account,
            tokenAmount,
            tokenIndex
        );
    }

    /**
     * @notice Calculate the fee that is applied when the given user withdraws. The withdraw fee
     * decays linearly over period of 4 weeks. For example, depositing and withdrawing right away
     * will charge you the full amount of withdraw fee. But withdrawing after 4 weeks will charge you
     * no additional fees.
     * @dev returned value should be divided by FEE_DENOMINATOR to convert to correct decimals
     * @param user address you want to calculate withdraw fee of
     * @return current withdraw fee of the user
     */
    function calculateCurrentWithdrawFee(address user)
        external
        view
        returns (uint256)
    {
        return swapStorage.calculateCurrentWithdrawFee(user);
    }

    /**
     * @notice This function reads the accumulated amount of admin fees of the token with given index
     * @param index Index of the pooled token
     * @return admin's token balance in the token's precision
     */
    function getAdminBalance(uint256 index) external view returns (uint256) {
        return swapStorage.getAdminBalance(index);
    }

    /*** STATE MODIFYING FUNCTIONS ***/

    /**
     * @notice Swap two tokens using this pool
     * @param tokenIndexFrom the token the user wants to swap from
     * @param tokenIndexTo the token the user wants to swap to
     * @param dx the amount of tokens the user wants to swap from
     * @param minDy the min amount the user would like to receive, or revert.
     * @param deadline latest timestamp to accept this transaction
     */
    function swap(
        uint8 tokenIndexFrom,
        uint8 tokenIndexTo,
        uint256 dx,
        uint256 minDy,
        uint256 deadline
    )
        external
        nonReentrant
        whenNotPaused
        deadlineCheck(deadline)
        returns (uint256)
    {
        return swapStorage.swap(tokenIndexFrom, tokenIndexTo, dx, minDy);
    }

    /**
     * @notice Add liquidity to the pool with given amounts
     * @param amounts the amounts of each token to add, in their native precision
     * @param minToMint the minimum LP tokens adding this amount of liquidity
     * should mint, otherwise revert. Handy for front-running mitigation
     * @param deadline latest timestamp to accept this transaction
     * @return amount of LP token user minted and received
     */
<<<<<<< HEAD
    function addLiquidity(
        uint256[] calldata amounts,
        uint256 minToMint,
        uint256 deadline
    )
        external
        nonReentrant
        whenNotPaused
        deadlineCheck(deadline)
        returns (uint256)
    {
        uint256 mintAmount = swapStorage.addLiquidity(amounts, minToMint);
=======
    function addLiquidity(uint256[] calldata amounts, uint256 minToMint, uint256 deadline)
        external nonReentrant onlyUnpaused deadlineCheck(deadline) returns (uint256) {
        require(!guarded, "Pool is guarded, must provide merkle proof");
        return swapStorage.addLiquidity(amounts, minToMint);
    }

    /**
     * @notice Add liquidity to the pool with given amounts during guarded launch phase. Only users
     * with valid address and proof can successfully call this function. When this function is called
     * after guarded phase is over, merkleProof is ignored and function behaves identically to
     * regular addLiquidity() function.
     * @param amounts the amounts of each token to add, in their native precision
     * @param minToMint the minimum LP tokens adding this amount of liquidity
     * should mint, otherwise revert. Handy for front-running mitigation
     * @param deadline latest timestamp to accept this transaction
     * @param merkleProof data generated when constructing the allowlist merkle tree. Users can
     * get this data off chain. Even if the address is in the allowlist, user must include
     * valid proof for this call to succeed.
     * @return amount of LP token user minted and received
     */
    function addLiquidityGuarded(
        uint256[] calldata amounts,
        uint256 minToMint,
        uint256 deadline,
        bytes32[] calldata merkleProof
    ) external nonReentrant onlyUnpaused deadlineCheck(deadline) returns (uint256) {
        if (guarded) {
            require(allowlist.verifyAddress(msg.sender, merkleProof), "Invalid merkle proof");
        }

        uint256 mintedAmount = swapStorage.addLiquidity(amounts, minToMint);
>>>>>>> 08b0b82a

        if (guarded) {
            // Check per user deposit limit
            require(
<<<<<<< HEAD
                allowlist.getAllowedAmount(address(this), msg.sender) >=
                    swapStorage.lpToken.balanceOf(msg.sender),
=======
                allowlist.getPoolAccountLimit(address(this)) >= swapStorage.lpToken.balanceOf(msg.sender),
>>>>>>> 08b0b82a
                "Deposit limit reached"
            );
            // Check pool's total cap limit via totalSupply of the pool token
            require(
                allowlist.getPoolCap(address(this)) >=
                    swapStorage.lpToken.totalSupply(),
                "Pool TVL cap reached"
            );
        }

        return mintedAmount;
    }

    /**
     * @notice Burn LP tokens to remove liquidity from the pool. Withdraw fee that decays linearly
     * over period of 4 weeks since last deposit will apply.
     * @dev Liquidity can always be removed, even when the pool is paused.
     * @param amount the amount of LP tokens to burn
     * @param minAmounts the minimum amounts of each token in the pool
     *        acceptable for this burn. Useful as a front-running mitigation
     * @param deadline latest timestamp to accept this transaction
     * @return amounts of tokens user received
     */
    function removeLiquidity(
        uint256 amount,
        uint256[] calldata minAmounts,
        uint256 deadline
    ) external nonReentrant deadlineCheck(deadline) returns (uint256[] memory) {
        return swapStorage.removeLiquidity(amount, minAmounts);
    }

    /**
     * @notice Remove liquidity from the pool all in one token. Withdraw fee that decays linearly
     * over period of 4 weeks since last deposit will apply.
     * @param tokenAmount the amount of the token you want to receive
     * @param tokenIndex the index of the token you want to receive
     * @param minAmount the minimum amount to withdraw, otherwise revert
     * @param deadline latest timestamp to accept this transaction
     * @return amount of chosen token user received
     */
    function removeLiquidityOneToken(
        uint256 tokenAmount,
        uint8 tokenIndex,
        uint256 minAmount,
        uint256 deadline
    )
        external
        nonReentrant
        whenNotPaused
        deadlineCheck(deadline)
        returns (uint256)
    {
        return
            swapStorage.removeLiquidityOneToken(
                tokenAmount,
                tokenIndex,
                minAmount
            );
    }

    /**
     * @notice Remove liquidity from the pool, weighted differently than the
     * pool's current balances. Withdraw fee that decays linearly
     * over period of 4 weeks since last deposit will apply.
     * @param amounts how much of each token to withdraw
     * @param maxBurnAmount the max LP token provider is willing to pay to
     * remove liquidity. Useful as a front-running mitigation.
     * @param deadline latest timestamp to accept this transaction
     * @return amount of LP tokens burned
     */
    function removeLiquidityImbalance(
        uint256[] calldata amounts,
        uint256 maxBurnAmount,
        uint256 deadline
    )
        external
        nonReentrant
        whenNotPaused
        deadlineCheck(deadline)
        returns (uint256)
    {
        return swapStorage.removeLiquidityImbalance(amounts, maxBurnAmount);
    }

    /*** ADMIN FUNCTIONS ***/

    /**
     * @notice Updates the user withdraw fee. This function can only be called by
     * the pool token. Should be used to update the withdraw fee on transfer of pool tokens.
     * Transferring your pool token will reset the 4 weeks period. If the recipient is already
     * holding some pool tokens, the withdraw fee will be discounted in respective amounts.
     * @param recipient address of the recipient of pool token
     * @param transferAmount amount of pool token to transfer
     */
    function updateUserWithdrawFee(address recipient, uint256 transferAmount)
        external
    {
        require(
            msg.sender == address(swapStorage.lpToken),
            "Only token transfers can update withdraw fee"
        );
        swapStorage.updateUserWithdrawFee(recipient, transferAmount);
    }

    /**
     * @notice Withdraw all admin fees to the contract owner
     */
    function withdrawAdminFees() external onlyOwner {
        swapStorage.withdrawAdminFees(owner());
    }

    /**
     * @notice Update the admin fee. Admin fee takes portion of the swap fee.
     * @param newAdminFee new admin fee to be applied on future transactions
     */
    function setAdminFee(uint256 newAdminFee) external onlyOwner {
        swapStorage.setAdminFee(newAdminFee);
    }

    /**
     * @notice Update the swap fee to be applied on swaps
     * @param newSwapFee new swap fee to be applied on future transactions
     */
    function setSwapFee(uint256 newSwapFee) external onlyOwner {
        swapStorage.setSwapFee(newSwapFee);
    }

    /**
     * @notice Update the withdraw fee. This fee decays linearly over 4 weeks since
     * user's last deposit.
     * @param newWithdrawFee new withdraw fee to be applied on future deposits
     */
    function setDefaultWithdrawFee(uint256 newWithdrawFee) external onlyOwner {
        swapStorage.setDefaultWithdrawFee(newWithdrawFee);
    }

    /**
     * @notice Start ramping up or down A parameter towards given futureA and futureTime
     * Checks if the change is too rapid, and commits the new A value only when it falls under
     * the limit range.
     * @param futureA the new A to ramp towards
     * @param futureTime timestamp when the new A should be reached
     */
    function rampA(uint256 futureA, uint256 futureTime) external onlyOwner {
        swapStorage.rampA(futureA, futureTime);
    }

    /**
     * @notice Stop ramping A immediately. Reverts if ramp A is already stopped.
     */
    function stopRampA() external onlyOwner {
        swapStorage.stopRampA();
    }

    /**
     * @notice Update the guarded status of the pool deposits
     * @param guarded_ boolean value indicating whether the deposits should be guarded
     */
    function setGuarded(bool guarded_) external onlyOwner {
        guarded = guarded_;
    }

    /**
     * @notice Reads and returns current guarded status of the pool
     * @return guarded_ boolean value indicating whether the deposits should be guarded
     */
    function isGuarded() external view returns (bool) {
        return guarded;
    }
}<|MERGE_RESOLUTION|>--- conflicted
+++ resolved
@@ -39,17 +39,13 @@
     // and maximum mintable amount per user address. As this is immutable, this will become a constant
     // after initialization.
     IAllowlist public immutable allowlist;
-<<<<<<< HEAD
 
     // Boolean value that notates whether this pool is guarded or not. When isGuarded is true,
     // addLiquidity function will be restricted by limits defined in allowlist contract.
-    bool public isGuarded = true;
+    bool private guarded = true;
 
     // Maps token address to an index in the pool. Used to prevent duplicate tokens in the pool.
     // getTokenIndex function also relies on this mapping to retrieve token index.
-=======
-    bool private guarded = true;
->>>>>>> 08b0b82a
     mapping(address => uint8) private tokenIndexes;
 
     /*** EVENTS ***/
@@ -428,7 +424,6 @@
      * @param deadline latest timestamp to accept this transaction
      * @return amount of LP token user minted and received
      */
-<<<<<<< HEAD
     function addLiquidity(
         uint256[] calldata amounts,
         uint256 minToMint,
@@ -440,10 +435,6 @@
         deadlineCheck(deadline)
         returns (uint256)
     {
-        uint256 mintAmount = swapStorage.addLiquidity(amounts, minToMint);
-=======
-    function addLiquidity(uint256[] calldata amounts, uint256 minToMint, uint256 deadline)
-        external nonReentrant onlyUnpaused deadlineCheck(deadline) returns (uint256) {
         require(!guarded, "Pool is guarded, must provide merkle proof");
         return swapStorage.addLiquidity(amounts, minToMint);
     }
@@ -467,23 +458,27 @@
         uint256 minToMint,
         uint256 deadline,
         bytes32[] calldata merkleProof
-    ) external nonReentrant onlyUnpaused deadlineCheck(deadline) returns (uint256) {
+    )
+        external
+        nonReentrant
+        whenNotPaused
+        deadlineCheck(deadline)
+        returns (uint256)
+    {
         if (guarded) {
-            require(allowlist.verifyAddress(msg.sender, merkleProof), "Invalid merkle proof");
+            require(
+                allowlist.verifyAddress(msg.sender, merkleProof),
+                "Invalid merkle proof"
+            );
         }
 
         uint256 mintedAmount = swapStorage.addLiquidity(amounts, minToMint);
->>>>>>> 08b0b82a
 
         if (guarded) {
             // Check per user deposit limit
             require(
-<<<<<<< HEAD
-                allowlist.getAllowedAmount(address(this), msg.sender) >=
+                allowlist.getPoolAccountLimit(address(this)) >=
                     swapStorage.lpToken.balanceOf(msg.sender),
-=======
-                allowlist.getPoolAccountLimit(address(this)) >= swapStorage.lpToken.balanceOf(msg.sender),
->>>>>>> 08b0b82a
                 "Deposit limit reached"
             );
             // Check pool's total cap limit via totalSupply of the pool token
