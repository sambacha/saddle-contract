pragma solidity 0.6.12;

import "@openzeppelin/contracts/math/SafeMath.sol";
import "@openzeppelin/contracts/token/ERC20/SafeERC20.sol";
import "@openzeppelin/contracts/utils/ReentrancyGuard.sol";
import "./OwnerPausable.sol";
import "./SwapUtils.sol";
import "./MathUtils.sol";
import "./Allowlist.sol";

/**
 * @title Swap - A StableSwap implementation in solidity.
 * @notice This contract is responsible for custody of closely pegged assets (eg. group of stablecoins)
 * and automatic market making system. Users become an LP (Liquidity Provider) by depositing their tokens
 * in desired ratios for an exchange of the pool token that represents their share of the pool.
 * Users can burn pool tokens and withdraw their share of token(s).
 *
 * Each time a swap between the pooled tokens happens, a set fee incurs which effectively gets
 * distributed to the LPs.
 *
 * In case of emergencies, admin can pause additional deposits, swaps, or single-asset withdraws - which
 * stops the ratio of the tokens in the pool from changing.
 * Users can always withdraw their tokens via multi-asset withdraws.
 *
 * @dev Most of the logic is stored as a library `SwapUtils` for the sake of reducing contract's
 * deployment size.
 */
contract Swap is OwnerPausable, ReentrancyGuard {
    using SafeERC20 for IERC20;
    using SafeMath for uint256;
    using MathUtils for uint256;
    using SwapUtils for SwapUtils.Swap;

    // Struct storing data responsible for automatic market maker functionalities. In order to
    // access this data, this contract uses SwapUtils library. For more details, see SwapUtils.sol
    SwapUtils.Swap public swapStorage;

    // Address to allowlist contract that holds information about maximum totaly supply of lp tokens
    // and maximum mintable amount per user address. As this is immutable, this will become a constant
    // after initialization.
    IAllowlist public immutable allowlist;

    // Boolean value that notates whether this pool is guarded or not. When isGuarded is true,
    // addLiquidity function will be restricted by limits defined in allowlist contract.
    bool public isGuarded = true;

    // Maps token address to an index in the pool. Used to prevent duplicate tokens in the pool.
    // getTokenIndex function also relies on this mapping to retrieve token index.
    mapping(address => uint8) private tokenIndexes;

    /*** EVENTS ***/

    // events replicated from SwapUtils to make the ABI easier for dumb
    // clients
    event TokenSwap(
        address indexed buyer,
        uint256 tokensSold,
        uint256 tokensBought,
        uint128 soldId,
        uint128 boughtId
    );
    event AddLiquidity(
        address indexed provider,
        uint256[] tokenAmounts,
        uint256[] fees,
        uint256 invariant,
        uint256 lpTokenSupply
    );
    event RemoveLiquidity(
        address indexed provider,
        uint256[] tokenAmounts,
        uint256 lpTokenSupply
    );
    event RemoveLiquidityOne(
        address indexed provider,
        uint256 lpTokenAmount,
        uint256 lpTokenSupply,
        uint256 boughtId,
        uint256 tokensBought
    );
    event RemoveLiquidityImbalance(
        address indexed provider,
        uint256[] tokenAmounts,
        uint256[] fees,
        uint256 invariant,
        uint256 lpTokenSupply
    );
    event NewAdminFee(uint256 newAdminFee);
    event NewSwapFee(uint256 newSwapFee);
    event NewWithdrawFee(uint256 newWithdrawFee);
    event RampA(
        uint256 oldA,
        uint256 newA,
        uint256 initialTime,
        uint256 futureTime
    );
    event StopRampA(uint256 currentA, uint256 time);

    /**
     * @notice Deploys this Swap contract with given parameters as default
     * values. This will also deploy a LPToken that represents users
     * LP position. The owner of LPToken will be this contract - which means
     * only this contract is allowed to mint new tokens.
     *
     * @param _pooledTokens an array of ERC20s this pool will accept
     * @param decimals the decimals to use for each pooled token,
     * eg 8 for WBTC. Cannot be larger than POOL_PRECISION_DECIMALS
     * @param lpTokenName the long-form name of the token to be deployed
     * @param lpTokenSymbol the short symbol for the token to be deployed
     * @param _a the amplification coefficient * n * (n - 1). See the
     * StableSwap paper for details
     * @param _fee default swap fee to be initialized with
     * @param _adminFee default adminFee to be initialized with
     * @param _withdrawFee default withdrawFee to be initliazed with
     * @param _allowlist address of allowlist contract for guarded launch
     */
    constructor(
<<<<<<< HEAD
        IERC20[] memory _pooledTokens, uint8[] memory decimals,
        string memory lpTokenName, string memory lpTokenSymbol, uint256 _A,
        uint256 _fee, uint256 _adminFee, uint256 _withdrawFee, IAllowlist _allowlist
=======
        IERC20[] memory _pooledTokens,
        uint256[] memory precisions,
        string memory lpTokenName,
        string memory lpTokenSymbol,
        uint256 _a,
        uint256 _fee,
        uint256 _adminFee,
        uint256 _withdrawFee,
        IAllowlist _allowlist
>>>>>>> f108f039
    ) public OwnerPausable() ReentrancyGuard() {
        // Check _pooledTokens and precisions parameter
        require(
            _pooledTokens.length > 1,
            "Pools must contain more than 1 token"
        );
        require(
            _pooledTokens.length <= 32,
            "Pools with over 32 tokens aren't supported"
        );
        require(
            _pooledTokens.length == decimals.length,
            "Each pooled token needs a specified decimals"
        );

        uint256[] memory precisionMultipliers = new uint256[](decimals.length);

        for (uint8 i = 0; i < _pooledTokens.length; i++) {
            if (i > 0) {
<<<<<<< HEAD
                // Check if index is already used. Check if 0th element is a duplicate.
                require(
                    tokenIndexes[address(_pooledTokens[i])] == 0 && _pooledTokens[0] != _pooledTokens[i],
=======
                require(
                    tokenIndexes[address(_pooledTokens[i])] == 0,
>>>>>>> f108f039
                    "Pools cannot have duplicate tokens"
                );
            }
            require(
                address(_pooledTokens[i]) != address(0),
                "The 0 address isn't an ERC-20"
            );
            require(
<<<<<<< HEAD
                decimals[i] <= SwapUtils.POOL_PRECISION_DECIMALS,
                "Token decimals can't be higher than the pool's precision decimals"
            );
            precisionMultipliers[i] = 10 ** uint256(SwapUtils.POOL_PRECISION_DECIMALS).sub(uint256(decimals[i]));
=======
                precisions[i] <= 10**uint256(SwapUtils.POOL_PRECISION_DECIMALS),
                "Token precision can't be higher than the pool precision"
            );
            precisions[i] = (10**uint256(SwapUtils.POOL_PRECISION_DECIMALS))
                .div(precisions[i]);
>>>>>>> f108f039
            tokenIndexes[address(_pooledTokens[i])] = i;
        }

        // Check _a, _fee, _adminFee, _withdrawFee, _allowlist parameters
        require(_a < SwapUtils.MAX_A, "_a exceeds maximum");
        require(_fee < SwapUtils.MAX_SWAP_FEE, "_fee exceeds maximum");
        require(
            _adminFee < SwapUtils.MAX_ADMIN_FEE,
            "_adminFee exceeds maximum"
        );
        require(
            _withdrawFee < SwapUtils.MAX_WITHDRAW_FEE,
            "_withdrawFee exceeds maximum"
        );
        require(
            _allowlist.getPoolCap(address(0x0)) == uint256(0x54dd1e),
            "Allowlist check failed"
        );

        // Initialize swapStorage struct
        swapStorage.lpToken = new LPToken(
            lpTokenName,
            lpTokenSymbol,
            SwapUtils.POOL_PRECISION_DECIMALS
        );
        swapStorage.pooledTokens = _pooledTokens;
        swapStorage.tokenPrecisionMultipliers = precisionMultipliers;
        swapStorage.balances = new uint256[](_pooledTokens.length);
        swapStorage.initialA = _a.mul(SwapUtils.A_PRECISION);
        swapStorage.futureA = _a.mul(SwapUtils.A_PRECISION);
        swapStorage.initialATime = 0;
        swapStorage.futureATime = 0;
        swapStorage.swapFee = _fee;
        swapStorage.adminFee = _adminFee;
        swapStorage.defaultWithdrawFee = _withdrawFee;

        // Initialize variables related to guarding the initial deposits
        allowlist = _allowlist;
        isGuarded = true;
    }

    /*** MODIFIERS ***/

    /**
     * @notice Modifier to check deadline against current timestamp
     * @param deadline latest timestamp to accept this transaction
     */
    modifier deadlineCheck(uint256 deadline) {
        require(block.timestamp <= deadline, "Deadline not met");
        _;
    }

    /*** VIEW FUNCTIONS ***/

    /**
     * @notice Return A, the amplification coefficient * n * (n - 1)
     * @dev See the StableSwap paper for details
     * @return A parameter
     */
    function getA() external view returns (uint256) {
        return swapStorage.getA();
    }

    /**
     * @notice Return A in its raw precision form
     * @dev See the StableSwap paper for details
     * @return A parameter in its raw precision form
     */
    function getAPrecise() external view returns (uint256) {
        return swapStorage.getAPrecise();
    }

    /**
     * @notice Return address of the pooled token at given index. Reverts if tokenIndex is out of range.
     * @param index the index of the token
     * @return address of the token at given index
     */
    function getToken(uint8 index) public view returns (IERC20) {
        require(index < swapStorage.pooledTokens.length, "Out of range");
        return swapStorage.pooledTokens[index];
    }

    /**
     * @notice Return the index of the given token address. Reverts if no matching
     * token is found.
     * @param tokenAddress address of the token
     * @return the index of the given token address
     */
    function getTokenIndex(address tokenAddress) external view returns (uint8) {
        uint8 index = tokenIndexes[tokenAddress];
        require(
            address(getToken(index)) == tokenAddress,
            "Token does not exist"
        );
        return index;
    }

    /**
     * @notice Return timestamp of last deposit of given address
     * @return timestamp of the last deposit made by the given address
     */
    function getDepositTimestamp(address user) external view returns (uint256) {
        return swapStorage.getDepositTimestamp(user);
    }

    /**
     * @notice Return current balance of the pooled token at given index
     * @param index the index of the token
     * @return current balance of the pooled token at given index with token's native precision
     */
    function getTokenBalance(uint8 index) external view returns (uint256) {
        require(index < swapStorage.pooledTokens.length, "Index out of range");
        return swapStorage.balances[index];
    }

    /**
     * @notice Get the virtual price, to help calculate profit
     * @return the virtual price, scaled to the POOL_PRECISION_DECIMALS
     */
    function getVirtualPrice() external view returns (uint256) {
        return swapStorage.getVirtualPrice();
    }

    /**
     * @notice Calculate amount of tokens you receive on swap
     * @param tokenIndexFrom the token the user wants to sell
     * @param tokenIndexTo the token the user wants to buy
     * @param dx the amount of tokens the user wants to sell. If the token charges
     * a fee on transfers, use the amount that gets transferred after the fee.
     * @return amount of tokens the user will receive
     */
    function calculateSwap(
        uint8 tokenIndexFrom,
        uint8 tokenIndexTo,
        uint256 dx
    ) external view returns (uint256) {
        return swapStorage.calculateSwap(tokenIndexFrom, tokenIndexTo, dx);
    }

    /**
     * @notice A simple method to calculate prices from deposits or
     * withdrawals, excluding fees but including slippage. This is
     * helpful as an input into the various "min" parameters on calls
     * to fight front-running
     *
     * @dev This shouldn't be used outside frontends for user estimates.
     *
     * @param amounts an array of token amounts to deposit or withdrawal,
     * corresponding to pooledTokens. The amount should be in each
     * pooled token's native precision. If a token charges a fee on transfers,
     * use the amount that gets transferred after the fee.
     * @param deposit whether this is a deposit or a withdrawal
     * @return token amount the user will receive
     */
    function calculateTokenAmount(uint256[] calldata amounts, bool deposit)
        external
        view
        returns (uint256)
    {
        return swapStorage.calculateTokenAmount(amounts, deposit);
    }

    /**
     * @notice A simple method to calculate amount of each underlying
     * tokens that is returned upon burning given amount of LP tokens
     * @param amount the amount of LP tokens that would be burned on withdrawal
     * @return array of token balances that the user will receive
     */
    function calculateRemoveLiquidity(uint256 amount)
        external
        view
        returns (uint256[] memory)
    {
        return swapStorage.calculateRemoveLiquidity(amount);
    }

    /**
     * @notice Calculate the amount of underlying token available to withdraw
     * when withdrawing via only single token
     * @param tokenAmount the amount of LP token to burn
     * @param tokenIndex index of which token will be withdrawn
     * @return availableTokenAmount calculated amount of underlying token
     * available to withdraw
     */
    function calculateRemoveLiquidityOneToken(
        uint256 tokenAmount,
        uint8 tokenIndex
    ) external view returns (uint256 availableTokenAmount) {
        (availableTokenAmount, ) = swapStorage.calculateWithdrawOneToken(
            tokenAmount,
            tokenIndex
        );
    }

    /**
     * @notice Calculate the fee that is applied when the given user withdraws. The withdraw fee
     * decays linearly over period of 4 weeks. For example, depositing and withdrawing right away
     * will charge you the full amount of withdraw fee. But withdrawing after 4 weeks will charge you
     * no additional fees.
     * @dev returned value should be divided by FEE_DENOMINATOR to convert to correct decimals
     * @param user address you want to calculate withdraw fee of
     * @return current withdraw fee of the user
     */
    function calculateCurrentWithdrawFee(address user)
        external
        view
        returns (uint256)
    {
        return swapStorage.calculateCurrentWithdrawFee(user);
    }

    /**
     * @notice This function reads the accumulated amount of admin fees of the token with given index
     * @param index Index of the pooled token
     * @return admin's token balance in the token's precision
     */
    function getAdminBalance(uint256 index) external view returns (uint256) {
        return swapStorage.getAdminBalance(index);
    }

    /*** STATE MODIFYING FUNCTIONS ***/

    /**
     * @notice Swap two tokens using this pool
     * @param tokenIndexFrom the token the user wants to swap from
     * @param tokenIndexTo the token the user wants to swap to
     * @param dx the amount of tokens the user wants to swap from
     * @param minDy the min amount the user would like to receive, or revert.
     * @param deadline latest timestamp to accept this transaction
     */
    function swap(
<<<<<<< HEAD
        uint8 tokenIndexFrom, uint8 tokenIndexTo, uint256 dx, uint256 minDy, uint256 deadline
    ) external nonReentrant whenNotPaused deadlineCheck(deadline) returns (uint256) {
=======
        uint8 tokenIndexFrom,
        uint8 tokenIndexTo,
        uint256 dx,
        uint256 minDy,
        uint256 deadline
    ) external nonReentrant onlyUnpaused deadlineCheck(deadline) {
>>>>>>> f108f039
        return swapStorage.swap(tokenIndexFrom, tokenIndexTo, dx, minDy);
    }

    /**
     * @notice Add liquidity to the pool with given amounts
     * @param amounts the amounts of each token to add, in their native precision
     * @param minToMint the minimum LP tokens adding this amount of liquidity
     * should mint, otherwise revert. Handy for front-running mitigation
     * @param deadline latest timestamp to accept this transaction
     * @return amount of LP token user minted and received
     */
<<<<<<< HEAD
    function addLiquidity(uint256[] calldata amounts, uint256 minToMint, uint256 deadline)
        external nonReentrant whenNotPaused deadlineCheck(deadline) returns (uint256) {
        uint256 mintAmount = swapStorage.addLiquidity(amounts, minToMint);
=======
    function addLiquidity(
        uint256[] calldata amounts,
        uint256 minToMint,
        uint256 deadline
    ) external nonReentrant onlyUnpaused deadlineCheck(deadline) {
        swapStorage.addLiquidity(amounts, minToMint);
>>>>>>> f108f039

        if (isGuarded) {
            // Check per user deposit limit
            require(
                allowlist.getAllowedAmount(address(this), msg.sender) >=
                    swapStorage.lpToken.balanceOf(msg.sender),
                "Deposit limit reached"
            );
            // Check pool's TVL cap limit via totalSupply of the pool token
            require(
                allowlist.getPoolCap(address(this)) >=
                    swapStorage.lpToken.totalSupply(),
                "Pool TVL cap reached"
            );
        }

        return mintAmount;
    }

    /**
     * @notice Burn LP tokens to remove liquidity from the pool. Withdraw fee that decays linearly
     * over period of 4 weeks since last deposit will apply.
     * @dev Liquidity can always be removed, even when the pool is paused.
     * @param amount the amount of LP tokens to burn
     * @param minAmounts the minimum amounts of each token in the pool
     *        acceptable for this burn. Useful as a front-running mitigation
     * @param deadline latest timestamp to accept this transaction
     * @return amounts of tokens user received
     */
<<<<<<< HEAD
    function removeLiquidity(uint256 amount, uint256[] calldata minAmounts, uint256 deadline)
        external nonReentrant deadlineCheck(deadline) returns (uint256[] memory) {
=======
    function removeLiquidity(
        uint256 amount,
        uint256[] calldata minAmounts,
        uint256 deadline
    ) external nonReentrant deadlineCheck(deadline) {
>>>>>>> f108f039
        return swapStorage.removeLiquidity(amount, minAmounts);
    }

    /**
     * @notice Remove liquidity from the pool all in one token. Withdraw fee that decays linearly
     * over period of 4 weeks since last deposit will apply.
     * @param tokenAmount the amount of the token you want to receive
     * @param tokenIndex the index of the token you want to receive
     * @param minAmount the minimum amount to withdraw, otherwise revert
     * @param deadline latest timestamp to accept this transaction
     * @return amount of chosen token user received
     */
    function removeLiquidityOneToken(
<<<<<<< HEAD
        uint256 tokenAmount, uint8 tokenIndex, uint256 minAmount, uint256 deadline
    ) external nonReentrant whenNotPaused deadlineCheck(deadline) returns (uint256) {
        return swapStorage.removeLiquidityOneToken(tokenAmount, tokenIndex, minAmount);
=======
        uint256 tokenAmount,
        uint8 tokenIndex,
        uint256 minAmount,
        uint256 deadline
    ) external nonReentrant onlyUnpaused deadlineCheck(deadline) {
        return
            swapStorage.removeLiquidityOneToken(
                tokenAmount,
                tokenIndex,
                minAmount
            );
>>>>>>> f108f039
    }

    /**
     * @notice Remove liquidity from the pool, weighted differently than the
     * pool's current balances. Withdraw fee that decays linearly
     * over period of 4 weeks since last deposit will apply.
     * @param amounts how much of each token to withdraw
     * @param maxBurnAmount the max LP token provider is willing to pay to
     * remove liquidity. Useful as a front-running mitigation.
     * @param deadline latest timestamp to accept this transaction
     * @return amount of LP tokens burned
     */
    function removeLiquidityImbalance(
<<<<<<< HEAD
        uint256[] calldata amounts, uint256 maxBurnAmount, uint256 deadline
    ) external nonReentrant whenNotPaused deadlineCheck(deadline) returns (uint256) {
=======
        uint256[] calldata amounts,
        uint256 maxBurnAmount,
        uint256 deadline
    ) external nonReentrant onlyUnpaused deadlineCheck(deadline) {
>>>>>>> f108f039
        return swapStorage.removeLiquidityImbalance(amounts, maxBurnAmount);
    }

    /*** ADMIN FUNCTIONS ***/

    /**
     * @notice Updates the user withdraw fee. This function can only be called by
     * the pool token. Should be used to update the withdraw fee on transfer of pool tokens.
     * Transferring your pool token will reset the 4 weeks period. If the recipient is already
     * holding some pool tokens, the withdraw fee will be discounted in respective amounts.
     * @param recipient address of the recipient of pool token
     * @param transferAmount amount of pool token to transfer
     */
    function updateUserWithdrawFee(address recipient, uint256 transferAmount)
        external
    {
        require(
            msg.sender == address(swapStorage.lpToken),
            "Only token transfers can update withdraw fee"
        );
        swapStorage.updateUserWithdrawFee(recipient, transferAmount);
    }

    /**
     * @notice Withdraw all admin fees to the contract owner
     */
    function withdrawAdminFees() external onlyOwner {
        swapStorage.withdrawAdminFees(owner());
    }

    /**
     * @notice Update the admin fee. Admin fee takes portion of the swap fee.
     * @param newAdminFee new admin fee to be applied on future transactions
     */
    function setAdminFee(uint256 newAdminFee) external onlyOwner {
        swapStorage.setAdminFee(newAdminFee);
    }

    /**
     * @notice Update the swap fee to be applied on swaps
     * @param newSwapFee new swap fee to be applied on future transactions
     */
    function setSwapFee(uint256 newSwapFee) external onlyOwner {
        swapStorage.setSwapFee(newSwapFee);
    }

    /**
     * @notice Update the withdraw fee. This fee decays linearly over 4 weeks since
     * user's last deposit.
     * @param newWithdrawFee new withdraw fee to be applied on future deposits
     */
    function setDefaultWithdrawFee(uint256 newWithdrawFee) external onlyOwner {
        swapStorage.setDefaultWithdrawFee(newWithdrawFee);
    }

    /**
     * @notice Start ramping up or down A parameter towards given futureA and futureTime
     * Checks if the change is too rapid, and commits the new A value only when it falls under
     * the limit range.
     * @param futureA the new A to ramp towards
     * @param futureTime timestamp when the new A should be reached
     */
    function rampA(uint256 futureA, uint256 futureTime) external onlyOwner {
        swapStorage.rampA(futureA, futureTime);
    }

    /**
     * @notice Stop ramping A immediately. Reverts if ramp A is already stopped.
     */
    function stopRampA() external onlyOwner {
        swapStorage.stopRampA();
    }

    /**
     * @notice Update the guarded status of the pool deposits
     * @param isGuarded_ boolean value indicating whether the deposits should be guarded
     */
    function setIsGuarded(bool isGuarded_) external onlyOwner {
        isGuarded = isGuarded_;
    }
}<|MERGE_RESOLUTION|>--- conflicted
+++ resolved
@@ -115,13 +115,8 @@
      * @param _allowlist address of allowlist contract for guarded launch
      */
     constructor(
-<<<<<<< HEAD
-        IERC20[] memory _pooledTokens, uint8[] memory decimals,
-        string memory lpTokenName, string memory lpTokenSymbol, uint256 _A,
-        uint256 _fee, uint256 _adminFee, uint256 _withdrawFee, IAllowlist _allowlist
-=======
         IERC20[] memory _pooledTokens,
-        uint256[] memory precisions,
+        uint8[] memory decimals,
         string memory lpTokenName,
         string memory lpTokenSymbol,
         uint256 _a,
@@ -129,7 +124,6 @@
         uint256 _adminFee,
         uint256 _withdrawFee,
         IAllowlist _allowlist
->>>>>>> f108f039
     ) public OwnerPausable() ReentrancyGuard() {
         // Check _pooledTokens and precisions parameter
         require(
@@ -149,14 +143,10 @@
 
         for (uint8 i = 0; i < _pooledTokens.length; i++) {
             if (i > 0) {
-<<<<<<< HEAD
                 // Check if index is already used. Check if 0th element is a duplicate.
                 require(
-                    tokenIndexes[address(_pooledTokens[i])] == 0 && _pooledTokens[0] != _pooledTokens[i],
-=======
-                require(
-                    tokenIndexes[address(_pooledTokens[i])] == 0,
->>>>>>> f108f039
+                    tokenIndexes[address(_pooledTokens[i])] == 0 &&
+                        _pooledTokens[0] != _pooledTokens[i],
                     "Pools cannot have duplicate tokens"
                 );
             }
@@ -165,18 +155,16 @@
                 "The 0 address isn't an ERC-20"
             );
             require(
-<<<<<<< HEAD
                 decimals[i] <= SwapUtils.POOL_PRECISION_DECIMALS,
                 "Token decimals can't be higher than the pool's precision decimals"
             );
-            precisionMultipliers[i] = 10 ** uint256(SwapUtils.POOL_PRECISION_DECIMALS).sub(uint256(decimals[i]));
-=======
-                precisions[i] <= 10**uint256(SwapUtils.POOL_PRECISION_DECIMALS),
-                "Token precision can't be higher than the pool precision"
-            );
-            precisions[i] = (10**uint256(SwapUtils.POOL_PRECISION_DECIMALS))
-                .div(precisions[i]);
->>>>>>> f108f039
+            precisionMultipliers[i] =
+                10 **
+                    (
+                        uint256(SwapUtils.POOL_PRECISION_DECIMALS).sub(
+                            uint256(decimals[i])
+                        )
+                    );
             tokenIndexes[address(_pooledTokens[i])] = i;
         }
 
@@ -408,17 +396,18 @@
      * @param deadline latest timestamp to accept this transaction
      */
     function swap(
-<<<<<<< HEAD
-        uint8 tokenIndexFrom, uint8 tokenIndexTo, uint256 dx, uint256 minDy, uint256 deadline
-    ) external nonReentrant whenNotPaused deadlineCheck(deadline) returns (uint256) {
-=======
         uint8 tokenIndexFrom,
         uint8 tokenIndexTo,
         uint256 dx,
         uint256 minDy,
         uint256 deadline
-    ) external nonReentrant onlyUnpaused deadlineCheck(deadline) {
->>>>>>> f108f039
+    )
+        external
+        nonReentrant
+        whenNotPaused
+        deadlineCheck(deadline)
+        returns (uint256)
+    {
         return swapStorage.swap(tokenIndexFrom, tokenIndexTo, dx, minDy);
     }
 
@@ -430,18 +419,18 @@
      * @param deadline latest timestamp to accept this transaction
      * @return amount of LP token user minted and received
      */
-<<<<<<< HEAD
-    function addLiquidity(uint256[] calldata amounts, uint256 minToMint, uint256 deadline)
-        external nonReentrant whenNotPaused deadlineCheck(deadline) returns (uint256) {
-        uint256 mintAmount = swapStorage.addLiquidity(amounts, minToMint);
-=======
     function addLiquidity(
         uint256[] calldata amounts,
         uint256 minToMint,
         uint256 deadline
-    ) external nonReentrant onlyUnpaused deadlineCheck(deadline) {
-        swapStorage.addLiquidity(amounts, minToMint);
->>>>>>> f108f039
+    )
+        external
+        nonReentrant
+        whenNotPaused
+        deadlineCheck(deadline)
+        returns (uint256)
+    {
+        uint256 mintAmount = swapStorage.addLiquidity(amounts, minToMint);
 
         if (isGuarded) {
             // Check per user deposit limit
@@ -471,16 +460,11 @@
      * @param deadline latest timestamp to accept this transaction
      * @return amounts of tokens user received
      */
-<<<<<<< HEAD
-    function removeLiquidity(uint256 amount, uint256[] calldata minAmounts, uint256 deadline)
-        external nonReentrant deadlineCheck(deadline) returns (uint256[] memory) {
-=======
     function removeLiquidity(
         uint256 amount,
         uint256[] calldata minAmounts,
         uint256 deadline
-    ) external nonReentrant deadlineCheck(deadline) {
->>>>>>> f108f039
+    ) external nonReentrant deadlineCheck(deadline) returns (uint256[] memory) {
         return swapStorage.removeLiquidity(amount, minAmounts);
     }
 
@@ -494,23 +478,23 @@
      * @return amount of chosen token user received
      */
     function removeLiquidityOneToken(
-<<<<<<< HEAD
-        uint256 tokenAmount, uint8 tokenIndex, uint256 minAmount, uint256 deadline
-    ) external nonReentrant whenNotPaused deadlineCheck(deadline) returns (uint256) {
-        return swapStorage.removeLiquidityOneToken(tokenAmount, tokenIndex, minAmount);
-=======
         uint256 tokenAmount,
         uint8 tokenIndex,
         uint256 minAmount,
         uint256 deadline
-    ) external nonReentrant onlyUnpaused deadlineCheck(deadline) {
+    )
+        external
+        nonReentrant
+        whenNotPaused
+        deadlineCheck(deadline)
+        returns (uint256)
+    {
         return
             swapStorage.removeLiquidityOneToken(
                 tokenAmount,
                 tokenIndex,
                 minAmount
             );
->>>>>>> f108f039
     }
 
     /**
@@ -524,15 +508,16 @@
      * @return amount of LP tokens burned
      */
     function removeLiquidityImbalance(
-<<<<<<< HEAD
-        uint256[] calldata amounts, uint256 maxBurnAmount, uint256 deadline
-    ) external nonReentrant whenNotPaused deadlineCheck(deadline) returns (uint256) {
-=======
         uint256[] calldata amounts,
         uint256 maxBurnAmount,
         uint256 deadline
-    ) external nonReentrant onlyUnpaused deadlineCheck(deadline) {
->>>>>>> f108f039
+    )
+        external
+        nonReentrant
+        whenNotPaused
+        deadlineCheck(deadline)
+        returns (uint256)
+    {
         return swapStorage.removeLiquidityImbalance(amounts, maxBurnAmount);
     }
 
