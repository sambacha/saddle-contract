pragma solidity 0.6.12;

import "@openzeppelin/contracts/access/Ownable.sol";
import "@openzeppelin/contracts/utils/Pausable.sol";


/**
 * @title OwnerPausable
 * @notice An ownable contract allows the owner to pause and unpause the
 * contract without a delay.
 * @dev Only methods using the provided modifiers will be paused.
 */
<<<<<<< HEAD
contract OwnerPausable is Ownable, Pausable {
=======
contract OwnerPausable is Ownable {
    event Paused();
    event Unpaused();

    bool private paused = false;
>>>>>>> f108f039

    /**
     * @notice Pause the contract. Revert if already paused.
     */
    function pause() external onlyOwner {
        Pausable._pause();
    }

    /**
     * @notice Unpause the contract. Revert if already unpaused.
     */
<<<<<<< HEAD
    function unpause() external onlyOwner {
        Pausable._unpause();
=======
    function unpause() external onlyOwner onlyPaused {
        paused = false;
        emit Unpaused();
    }

    /**
     * @notice Revert if the contract is paused.
     */
    modifier onlyUnpaused() {
        require(!paused, "Method can only be called when unpaused");
        _;
    }

    /**
     * @notice Revert if the contract is unpaused.
     */
    modifier onlyPaused() {
        require(paused, "Method can only be called when paused");
        _;
>>>>>>> f108f039
    }
}<|MERGE_RESOLUTION|>--- conflicted
+++ resolved
@@ -2,7 +2,6 @@
 
 import "@openzeppelin/contracts/access/Ownable.sol";
 import "@openzeppelin/contracts/utils/Pausable.sol";
-
 
 /**
  * @title OwnerPausable
@@ -10,16 +9,7 @@
  * contract without a delay.
  * @dev Only methods using the provided modifiers will be paused.
  */
-<<<<<<< HEAD
 contract OwnerPausable is Ownable, Pausable {
-=======
-contract OwnerPausable is Ownable {
-    event Paused();
-    event Unpaused();
-
-    bool private paused = false;
->>>>>>> f108f039
-
     /**
      * @notice Pause the contract. Revert if already paused.
      */
@@ -30,29 +20,7 @@
     /**
      * @notice Unpause the contract. Revert if already unpaused.
      */
-<<<<<<< HEAD
     function unpause() external onlyOwner {
         Pausable._unpause();
-=======
-    function unpause() external onlyOwner onlyPaused {
-        paused = false;
-        emit Unpaused();
-    }
-
-    /**
-     * @notice Revert if the contract is paused.
-     */
-    modifier onlyUnpaused() {
-        require(!paused, "Method can only be called when unpaused");
-        _;
-    }
-
-    /**
-     * @notice Revert if the contract is unpaused.
-     */
-    modifier onlyPaused() {
-        require(paused, "Method can only be called when paused");
-        _;
->>>>>>> f108f039
     }
 }