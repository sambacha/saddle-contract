--- conflicted
+++ resolved
@@ -14,20 +14,9 @@
 contract Allowlist is Ownable, IAllowlist {
     using SafeMath for uint256;
 
-<<<<<<< HEAD
-    // Multiplier will be divided by this denominator
-    uint256 public constant DENOMINATOR = 1e3;
-
-    // Maps user address -> multiplier that will increase or decrease maximum amount of pool token
-    // mintable for that user address.
-    // Since multipliers will be divided by the DENOMINATOR, setting it to 1000 is effectively
-    // 1.0x multiplier.
-    mapping(address => uint256) private multipliers;
-    // Maps pool address -> maximum total supply
-=======
     bytes32 public merkleRoot;
 
->>>>>>> 08b0b82a
+    // Maps pool address -> maximum total supply
     mapping(address => uint256) private poolCaps;
     // Maps pool address -> maximum amount of pool token mintable per account
     mapping(address => uint256) private accountLimits;
@@ -57,19 +46,13 @@
      * @param poolAddress address of the pool
      * @return max mintable amount per account
      */
-<<<<<<< HEAD
-    function getAllowedAmount(address poolAddress, address user)
+    function getPoolAccountLimit(address poolAddress)
         external
         view
         override
         returns (uint256)
     {
-        return
-            accountLimits[poolAddress].mul(multipliers[user]).div(DENOMINATOR);
-=======
-    function getPoolAccountLimit(address poolAddress) external override view returns (uint256) {
         return accountLimits[poolAddress];
->>>>>>> 08b0b82a
     }
 
     /**
@@ -93,27 +76,15 @@
      * during creation of the merkle tree. Users should retrieve this data off chain.
      * @return boolean value that corresponds to whether the address is found in the merkle tree
      */
-<<<<<<< HEAD
-    function setMultipliers(
-        address[] calldata addressArray,
-        uint256[] calldata multiplierArray
-    ) external onlyOwner {
-        require(
-            addressArray.length == multiplierArray.length,
-            "Array lengths are different"
-        );
-
-        for (uint256 i = 0; i < multiplierArray.length; i++) {
-            multipliers[addressArray[i]] = multiplierArray[i];
-        }
-
-        emit SetMultipliers(addressArray, multiplierArray);
-=======
-    function verifyAddress(address account, bytes32[] calldata merkleProof) external override view returns (bool) {
+    function verifyAddress(address account, bytes32[] calldata merkleProof)
+        external
+        view
+        override
+        returns (bool)
+    {
         // Verify the account to multiplier dictionary entry via MerkleProof library
         bytes32 node = keccak256(abi.encodePacked(account));
         return MerkleProof.verify(merkleProof, merkleRoot, node);
->>>>>>> 08b0b82a
     }
 
     // ADMIN FUNCTIONS
