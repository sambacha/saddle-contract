--- conflicted
+++ resolved
@@ -41,41 +41,16 @@
         _mint(recipient, amount);
     }
 
-<<<<<<< HEAD
     /**
      * @dev Overrides ERC20._beforeTokenTransfer() which get called on every transfers including
      * minting and burning. This ensures that swap.updateUserWithdrawFees are called everytime.
      */
-    function _beforeTokenTransfer(address from, address to, uint256 amount) internal override(ERC20) {
+    function _beforeTokenTransfer(
+        address from,
+        address to,
+        uint256 amount
+    ) internal override(ERC20) {
         super._beforeTokenTransfer(from, to, amount);
         swap.updateUserWithdrawFee(to, amount);
-=======
-    function transfer(address recipient, uint256 amount)
-        public
-        override
-        returns (bool)
-    {
-        swap.updateUserWithdrawFee(recipient, amount);
-        _transfer(_msgSender(), recipient, amount);
-        return true;
-    }
-
-    function transferFrom(
-        address sender,
-        address recipient,
-        uint256 amount
-    ) public override returns (bool) {
-        swap.updateUserWithdrawFee(recipient, amount);
-        _transfer(sender, recipient, amount);
-        _approve(
-            sender,
-            _msgSender(),
-            allowance(sender, _msgSender()).sub(
-                amount,
-                "ERC20: transfer amount exceeds allowance"
-            )
-        );
-        return true;
->>>>>>> f108f039
     }
 }