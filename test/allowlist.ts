import { deployContract, solidity } from "ethereum-waffle"

import { Allowlist } from "../build/typechain/Allowlist"
import AllowlistArtifact from "../build/artifacts/contracts/Allowlist.sol/Allowlist.json"
import { Signer } from "ethers"
import { ZERO_ADDRESS } from "./testUtils"
import chai from "chai"
import { ethers } from "hardhat"

import merkleTreeData from "./exampleMerkleTree.json"
import { asyncForEach } from "./testUtils"

chai.use(solidity)
const { expect } = chai

const POOL_ADDRESS_1 = "0x0000000000000000000000000000000000000001"
const POOL_ADDRESS_2 = "0x0000000000000000000000000000000000000002"

describe("Allowlist", () => {
  let signers: Array<Signer>
  let owner: Signer
  let malActor: Signer
  let allowlist: Allowlist

  const ALLOWED_ACCOUNTS: Record<string, any> = merkleTreeData.allowedAccounts

  beforeEach(async () => {
    signers = await ethers.getSigners()
    owner = signers[0]
    malActor = signers[10]
    allowlist = (await deployContract(owner, AllowlistArtifact, [
      merkleTreeData.merkleRoot,
    ])) as Allowlist
  })

<<<<<<< HEAD
  describe("setPoolCap", () => {
    it("Reverts when the pool address is 0x0", async () => {
      await expect(allowlist.setPoolCap(ZERO_ADDRESS, String(6e20))).to.be
        .reverted
    })

=======
  describe("setPoolCap, getPoolCap", () => {
>>>>>>> 08b0b82a
    it("Emits PoolCap event", async () => {
      await expect(allowlist.setPoolCap(POOL_ADDRESS_1, String(6e20))).to.emit(
        allowlist,
        "PoolCap",
      )
    })

    it("Reverts when non-owner tries to set the pool cap", async () => {
      await expect(
        allowlist.connect(malActor).setPoolCap(POOL_ADDRESS_1, String(0)),
      ).to.be.reverted
    })

    it("Sets and gets pool cap", async () => {
      await allowlist.setPoolCap(POOL_ADDRESS_1, String(4e20))
      expect(await allowlist.getPoolCap(POOL_ADDRESS_1)).to.eq(String(4e20))
      expect(await allowlist.getPoolCap(POOL_ADDRESS_2)).to.eq(String(0))

      await allowlist.setPoolCap(POOL_ADDRESS_2, String(5e20))
      expect(await allowlist.getPoolCap(POOL_ADDRESS_1)).to.eq(String(4e20))
      expect(await allowlist.getPoolCap(POOL_ADDRESS_2)).to.eq(String(5e20))
    })
  })

<<<<<<< HEAD
  describe("setPoolAccountLimit & setMultiplier", () => {
    it("Reverts when the pool address is 0x0", async () => {
      await expect(allowlist.setPoolAccountLimit(ZERO_ADDRESS, String(6e20))).to
        .be.reverted
    })

=======
  describe("setPoolAccountLimit and getPoolAccountLimit", () => {
>>>>>>> 08b0b82a
    it("Emits PoolAccountLimit event", async () => {
      await expect(
        allowlist.setPoolAccountLimit(POOL_ADDRESS_1, String(6e20)),
      ).to.emit(allowlist, "PoolAccountLimit")
    })

    it("Reverts when non-owner tries to set the pool account limit", async () => {
      await expect(
        allowlist
          .connect(malActor)
          .setPoolAccountLimit(POOL_ADDRESS_1, String(0)),
      ).to.be.reverted
    })

    it("Sets and gets pool account limit", async () => {
      await allowlist.setPoolAccountLimit(POOL_ADDRESS_1, String(4e20))
      await allowlist.setPoolAccountLimit(POOL_ADDRESS_2, String(2e20))

      // POOL 1
      // 4e20
      expect(await allowlist.getPoolAccountLimit(POOL_ADDRESS_1)).to.eq(
        String(4e20),
      )

      // POOL 2
      expect(await allowlist.getPoolAccountLimit(POOL_ADDRESS_2)).to.eq(
        String(2e20),
      )
    })
  })

  describe("verifyAddress", () => {
    it("Returns true when proof and address are correct", async () => {
      await asyncForEach(Object.keys(ALLOWED_ACCOUNTS), async (account) => {
        expect(
          await allowlist.verifyAddress(
            account,
            ALLOWED_ACCOUNTS[account].proof,
          ),
        ).to.be.eq(true)
      })
    })

    it("Returns false when proof is wrong", async () => {
      await asyncForEach(Object.keys(ALLOWED_ACCOUNTS), async (account) => {
        expect(await allowlist.verifyAddress(account, [])).to.be.eq(false)
      })
    })

    it("Returns false when address is wrong", async () => {
      const malActorAddress = await malActor.getAddress()
      await asyncForEach(Object.keys(ALLOWED_ACCOUNTS), async (account) => {
        expect(
          await allowlist.verifyAddress(
            malActorAddress,
            ALLOWED_ACCOUNTS[account].proof,
          ),
        ).to.be.eq(false)
      })
    })
  })

  describe("updateMerkleRoot", () => {
    const newMerkleRoot =
      "0xfbc2f54de92972c0f2c6bbd5003031662aa9b8240f4375dc03d3157d8651ec45"

    it("Emits NewMerkleRoot event", async () => {
      await expect(allowlist.updateMerkleRoot(newMerkleRoot)).to.emit(
        allowlist,
        "NewMerkleRoot",
      )
    })

    it("Updates merkleRoot successfully", async () => {
      await allowlist.updateMerkleRoot(newMerkleRoot)
      expect(await allowlist.merkleRoot()).to.eq(newMerkleRoot)
    })

    it("Reverts when called by non-owner", async () => {
      await expect(
        allowlist.connect(signers[10]).updateMerkleRoot(newMerkleRoot),
      ).to.be.revertedWith("Ownable: caller is not the owner")
    })
  })
})<|MERGE_RESOLUTION|>--- conflicted
+++ resolved
@@ -33,16 +33,11 @@
     ])) as Allowlist
   })
 
-<<<<<<< HEAD
-  describe("setPoolCap", () => {
+  describe("setPoolCap, getPoolCap", () => {
     it("Reverts when the pool address is 0x0", async () => {
       await expect(allowlist.setPoolCap(ZERO_ADDRESS, String(6e20))).to.be
         .reverted
     })
-
-=======
-  describe("setPoolCap, getPoolCap", () => {
->>>>>>> 08b0b82a
     it("Emits PoolCap event", async () => {
       await expect(allowlist.setPoolCap(POOL_ADDRESS_1, String(6e20))).to.emit(
         allowlist,
@@ -67,16 +62,11 @@
     })
   })
 
-<<<<<<< HEAD
-  describe("setPoolAccountLimit & setMultiplier", () => {
+  describe("setPoolAccountLimit and getPoolAccountLimit", () => {
     it("Reverts when the pool address is 0x0", async () => {
       await expect(allowlist.setPoolAccountLimit(ZERO_ADDRESS, String(6e20))).to
         .be.reverted
     })
-
-=======
-  describe("setPoolAccountLimit and getPoolAccountLimit", () => {
->>>>>>> 08b0b82a
     it("Emits PoolAccountLimit event", async () => {
       await expect(
         allowlist.setPoolAccountLimit(POOL_ADDRESS_1, String(6e20)),
